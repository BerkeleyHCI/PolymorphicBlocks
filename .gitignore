--- conflicted
+++ resolved
@@ -36,8 +36,6 @@
 # Misc
 *.log
 *.csv
-<<<<<<< HEAD
-.DS_Store
-=======
 *.kicad_sch.lck
->>>>>>> f98022e6
+
+.DS_Store