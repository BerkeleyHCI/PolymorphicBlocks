--- conflicted
+++ resolved
@@ -57,23 +57,7 @@
 
     - name: install dependencies
       run: |
-<<<<<<< HEAD
         pip install protobuf kinparse
-    - name: unittest (edg_core)
-      run: python -m unittest discover -s edg_core -t .
-    - name: unittest (electronics_model)
-      run: python -m unittest discover -s electronics_model -t .
-    - name: unittest (electronics_abstract_parts)
-      run: python -m unittest discover -s electronics_abstract_parts -t .
-    - name: skip tests depending on unavailable data
-      run: rm electronics_lib/test_inductor.py
-    - name: unittest (electronics_lib)
-      run: python -m unittest discover -s electronics_lib -t .
-    # only run the JLC examples until we have non-restricted parts tables
-    - name: unittest (partial examples)
-      run: python -m unittest examples.test_tofarray examples.test_ledmatrix
-=======
-        pip install protobuf
     - name: unittest
       run: python -m unittest discover
->>>>>>> 4febb500
+      