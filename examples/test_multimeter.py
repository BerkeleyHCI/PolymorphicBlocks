import unittest

from edg import *


class MultimeterAnalog(Block):
  """Analog measurement stage for the volts stage of the multimeter.
  Includes a 1M input resistor and a variable divider.
  Purely DC sampling, and true-RMS functionality needs to be implemented in firmware

  TODO: support wider ranges, to be implemented with port array support
  """
  @init_in_parent
  def __init__(self):
    super().__init__()

    # TODO: separate Vref?
    self.pwr = self.Port(VoltageSink.empty(), [Power])
    self.gnd = self.Port(Ground.empty(), [Common])

    self.input_positive = self.Port(AnalogSink.empty())
    self.input_negative = self.Port(AnalogSink.empty())
    self.output = self.Port(AnalogSource.empty())

    self.select = self.Port(DigitalSink.empty())  # divider or not

  def contents(self):
    super().contents()

    self.res = self.Block(Resistor(1*MOhm(tol=0.01)))
    self.connect(self.res.a.as_analog_sink(), self.input_positive)
    self.range = self.Block(AnalogDemuxer())
    self.connect(self.range.pwr, self.pwr)
    self.connect(self.range.gnd, self.gnd)
    self.connect(self.select, self.range.control)
    # TODO add a dedicated TVS diode, this relies on the TVS diodes in the analog switch to limit to safe voltages
    self.connect(self.res.b.as_analog_source(
      voltage_out=(self.gnd.link().voltage.lower(), self.pwr.link().voltage.upper()),
      current_limits=(-10, 10)*mAmp,
      impedance=1*mOhm(tol=0)
    ), self.range.input, self.output)
    self.rdiv = self.Block(Resistor(100*Ohm(tol=0.01)))
    self.connect(self.rdiv.a.as_analog_sink(), self.range.out0)
    self.connect(self.rdiv.b.as_analog_sink(), self.input_negative)
    (self.range1_nc, ), _ = self.chain(
      self.range.out1,
      self.Block(DummyAnalogSink())
    )


class MultimeterCurrentDriver(Block):
  """Protected constant-current stage for the multimeter driver.

  TODO: this uses an analog voltage which gives limited dynamic range,
    instead this should range by switching across several resistors
  """
  @init_in_parent
  def __init__(self, resistance: RangeLike = RangeExpr(), voltage_rating: RangeLike = RangeExpr()):
    super().__init__()

    # TODO: separate Vref?
    self.pwr = self.Port(VoltageSink.empty(), [Power])
    self.gnd = self.Port(Ground.empty(), [Common])

    self.output = self.Port(AnalogSink.empty())  # TBD this should be some kind of AnalogBidirectional

    self.control = self.Port(AnalogSink.empty())
    self.enable = self.Port(DigitalSink.empty())

    self.resistance = self.ArgParameter(resistance)
    self.voltage_rating = self.ArgParameter(voltage_rating)

  def contents(self):
    super().contents()
    max_in_voltage = self.control.link().voltage.upper()

    self.res = self.Block(Resistor(
      resistance=self.resistance
    ))
    self.connect(self.pwr, self.res.a.as_voltage_sink(
      current_draw=(0, max_in_voltage / self.resistance.lower())
    ))
    self.fet = self.Block(PFet(
      drain_voltage=(0, max_in_voltage),
      drain_current=(0, max_in_voltage / self.resistance.lower()),
      gate_voltage=(max_in_voltage, max_in_voltage),  # allow all
    ))
    self.connect(self.res.b, self.fet.source)

    self.amp = self.Block(Opamp())
    self.connect(self.amp.pwr, self.pwr)
    self.connect(self.amp.gnd, self.gnd)
    self.connect(self.amp.inp, self.control)
    self.connect(self.amp.inn, self.res.b.as_analog_source(
      voltage_out=(0, max_in_voltage),
      impedance=self.res.actual_resistance
    ))

    self.sw = self.Block(AnalogMuxer())
    self.connect(self.sw.pwr, self.pwr)
    self.connect(self.sw.gnd, self.gnd)
    self.connect(self.enable, self.sw.control)
    self.connect(self.fet.source.as_analog_source(), self.sw.input0)
    self.connect(self.amp.out, self.sw.input1)
    self.connect(self.sw.out, self.fet.gate.as_analog_sink())

    self.diode = self.Block(Diode(
      reverse_voltage=self.voltage_rating,
      current=(0, max_in_voltage / self.resistance.lower()),
      voltage_drop=(0, 1)*Volt,  # TODO kind of arbitrary
      reverse_recovery_time=RangeExpr.ALL
    ))
    self.connect(self.fet.drain, self.diode.anode)
    self.connect(self.diode.cathode.as_analog_sink(  # TODO should be analog source
      voltage_limits=self.voltage_rating
    ), self.output)


class FetPowerGate(Block):
  """A high-side PFET power gate that has a button to power on, can be latched
  on by an external signal, and provides the button output as a signal.
  """
  def __init__(self):
    super().__init__()
    self.pwr_in = self.Port(VoltageSink.empty(), [Input])
    self.pwr_out = self.Port(VoltageSource.empty(), [Output])
    self.gnd = self.Port(Ground.empty(), [Common])

    self.assign(self.pwr_in.current_draw, self.pwr_out.link().current_drawn)

    self.btn_out = self.Port(DigitalSingleSource.empty())
    self.control = self.Port(DigitalSink.empty())  # digital level control - gnd-referenced NFET gate

  def contents(self):
    super().contents()

    max_voltage = self.control.link().voltage.upper()
    max_current = self.pwr_out.link().current_drawn.upper()

    self.pull_res = self.Block(Resistor(
      resistance=10*kOhm(tol=0.05)  # TODO kind of arbitrrary
    ))
    self.connect(self.pwr_in, self.pull_res.a.as_voltage_sink())
    self.pwr_fet = self.Block(PFet(
      drain_voltage=(0, max_voltage),
      drain_current=(0, max_current),
      gate_voltage=(max_voltage, max_voltage),  # TODO this ignores the diode drop
    ))
    self.connect(self.pwr_in, self.pwr_fet.source.as_voltage_sink(
      current_draw=self.pwr_out.link().current_drawn,
      voltage_limits=RangeExpr.ALL,
    ))
    self.connect(self.pwr_fet.drain.as_voltage_source(
      voltage_out = self.pwr_in.link().voltage,
      current_limits=RangeExpr.ALL,
    ), self.pwr_out)

    self.amp_res = self.Block(Resistor(
      resistance=10*kOhm(tol=0.05)  # TODO kind of arbitrary
    ))
    self.amp_fet = self.Block(NFet(
      drain_voltage=(0, max_voltage),
      drain_current=(0, 0),  # effectively no current
      gate_voltage=(self.control.link().output_thresholds.upper(), self.control.link().voltage.upper())
    ))
    self.connect(self.control, self.amp_fet.gate.as_digital_sink(), self.amp_res.a.as_digital_sink())  # TODO more modeling here?

    self.ctl_diode = self.Block(Diode(
      reverse_voltage=(0, max_voltage),
      current=RangeExpr.ZERO,  # effectively no current
      voltage_drop=(0, 0.4)*Volt,  # TODO kind of arbitrary - should be parameterized
      reverse_recovery_time=RangeExpr.ALL
    ))
    self.btn_diode = self.Block(Diode(
      reverse_voltage=(0, max_voltage),
      current=RangeExpr.ZERO,  # effectively no current
      voltage_drop=(0, 0.4)*Volt,  # TODO kind of arbitrary - should be parameterized
      reverse_recovery_time=RangeExpr.ALL
    ))
    self.btn = self.Block(Switch(voltage=0*Volt(tol=0)))  # TODO - actually model switch voltage
    self.connect(self.btn.a, self.ctl_diode.cathode, self.btn_diode.cathode)
    self.connect(self.gnd, self.amp_fet.source.as_ground(), self.amp_res.b.as_ground(),
                 self.btn.b.as_ground())

    self.connect(self.btn_diode.anode.as_digital_single_source(
      voltage_out=self.gnd.link().voltage,  # TODO model diode drop,
      output_thresholds=(self.gnd.link().voltage.upper(), float('inf')),
      low_signal_driver=True
    ), self.btn_out)

    self.connect(self.pull_res.b, self.ctl_diode.anode, self.pwr_fet.gate, self.amp_fet.drain)


class MultimeterTest(BoardTop):
  def contents(self) -> None:
    super().contents()

    # also support LiIon AA batteries
    self.bat = self.Block(AABattery(voltage=(1.1, 4.2)*Volt, actual_voltage=(1.1, 4.2)*Volt))

    # Data-only USB port, for example to connect to a computer that can't source USB PD
    # so the PD port can be connected to a dedicated power brick.
    self.data_usb = self.Block(UsbCReceptacle())

    self.gnd_merge = self.Block(MergedVoltageSource()).connected_from(
      self.bat.gnd, self.data_usb.gnd)

    self.gnd = self.connect(self.gnd_merge.pwr_out)
    self.vbat = self.connect(self.bat.pwr)

    # POWER
    with self.implicit_connect(
        ImplicitConnect(self.gnd, [Common]),
    ) as imp:
      (self.gate, self.reg_5v, self.reg_3v3, self.led_3v3), _ = self.chain(
        self.vbat,
        imp.Block(FetPowerGate()),
        imp.Block(BoostConverter(output_voltage=(4.5, 5.5)*Volt)),
        imp.Block(LinearRegulator(output_voltage=3.3*Volt(tol=0.05))),
        imp.Block(VoltageIndicatorLed())
      )
      self.v5v = self.connect(self.reg_5v.pwr_out)
      self.v3v3 = self.connect(self.reg_3v3.pwr_out)

      (self.ref_div, self.ref_buf), _ = self.chain(
        self.reg_3v3.pwr_out,
        imp.Block(VoltageDivider(output_voltage=1.62*Volt(tol=0.05), impedance=(10, 100)*kOhm)),
        imp.Block(OpampFollower())
      )
      self.connect(self.reg_3v3.pwr_out, self.ref_buf.pwr)
      self.vcenter = self.connect(self.ref_buf.output)

    # DIGITAL DOMAIN
    with self.implicit_connect(
        ImplicitConnect(self.v3v3, [Power]),
        ImplicitConnect(self.gnd, [Common]),
    ) as imp:
      self.prot_3v3 = imp.Block(ProtectionZenerDiode(voltage=(3.45, 3.75)*Volt))

      self.mcu = imp.Block(Mdbt50q_1mv2())

      (self.vbatsense, ), _ = self.chain(self.gate.pwr_out,
                                         imp.Block(VoltageDivider(output_voltage=(0.6, 3)*Volt, impedance=(100, 1000)*Ohm)),
                                         self.mcu.adc.allocate('v5sense'))

      (self.usb_esd, ), _ = self.chain(self.data_usb.usb, imp.Block(UsbEsdDiode()), self.mcu.usb.allocate())
      self.connect(self.mcu.pwr_usb, self.data_usb.pwr)

      self.chain(self.gate.btn_out, self.mcu.gpio.allocate('sw0'))
      self.chain(self.mcu.gpio.allocate('gate_control'), self.gate.control)

      self.rgb = imp.Block(IndicatorSinkRgbLed())
      self.connect(self.mcu.gpio.allocate_vector('rgb'), self.rgb.signals)

      (self.sw1, ), _ = self.chain(imp.Block(DigitalSwitch()), self.mcu.gpio.allocate('sw1'))
      (self.sw2, ), _ = self.chain(imp.Block(DigitalSwitch()), self.mcu.gpio.allocate('sw2'))
      # TODO next revision: proper navigation switch

      shared_spi = self.mcu.spi.allocate('spi')

      self.lcd = imp.Block(Qt096t_if09())
      self.connect(self.reg_3v3.pwr_out.as_digital_source(), self.lcd.led)
      self.connect(self.mcu.gpio.allocate('lcd_reset'), self.lcd.reset)
      self.connect(self.mcu.gpio.allocate('lcd_rs'), self.lcd.rs)
      self.connect(shared_spi, self.lcd.spi)  # MISO unused
      self.connect(self.mcu.gpio.allocate('lcd_cs'), self.lcd.cs)

    # SPEAKER DOMAIN
    with self.implicit_connect(
        ImplicitConnect(self.gnd, [Common]),
    ) as imp:
      (self.spk_dac, self.spk_drv, self.spk), self.spk_chain = self.chain(
        self.mcu.gpio.allocate('spk'),
        imp.Block(LowPassRcDac(1*kOhm(tol=0.05), 5*kHertz(tol=0.5))),
        imp.Block(Tpa2005d1(gain=Range.from_tolerance(10, 0.2))),
        self.Block(Speaker()))

      # the AA battery is incapable of driving this at full power,
      # so this indicates it will be run at only partial power
      (self.spk_pwr, ), _ = self.chain(
        self.v5v,
        self.Block(ForcedVoltageCurrentDraw((0, 0.1)*Amp)),
        self.spk_drv.pwr
      )

    # ANALOG DOMAIN
    with self.implicit_connect(
        ImplicitConnect(self.v3v3, [Power]),
        ImplicitConnect(self.gnd, [Common]),
    ) as imp:
      # NEGATIVE PORT
      # 'virtual ground' can be switched between GND (low impedance for the current driver)
      # and Vdd/2 (high impedance, but can measure negative voltages)
      self.inn = self.Block(BananaSafetyJack())
      self.inn_mux = imp.Block(AnalogMuxer())
      self.connect(self.inn_mux.out, self.inn.port.as_analog_sink())
      # TODO remove this with proper bridging adapters
      from electronics_model.VoltagePorts import VoltageSinkAdapterAnalogSource
      self.gnd_src = self.Block(VoltageSinkAdapterAnalogSource())
      self.connect(self.gnd_src.src, self.gnd_merge.pwr_out)
      self.connect(self.inn_mux.input0, self.gnd_src.dst)
      self.connect(self.inn_mux.input1, self.ref_buf.output)
      self.connect(self.mcu.gpio.allocate('inn_control'), self.inn_mux.control)

      # POSITIVE PORT
      self.inp = self.Block(BananaSafetyJack())
      inp_port = self.inp.port.as_analog_source(
        voltage_out=(0, 300)*Volt,
        current_limits=(0, 10)*mAmp,
        impedance=(0, 100)*Ohm,
      )

      # MEASUREMENT / SIGNAL CONDITIONING CIRCUITS
      self.measure = imp.Block(MultimeterAnalog())
      self.connect(self.measure.input_positive, inp_port)
      self.connect(self.measure.input_negative, self.inn_mux.out)
      (self.measure_buffer, ), _ = self.chain(
        self.measure.output,
        imp.Block(OpampFollower()))
      (self.adc, ), _ = self.chain(
        imp.Block(Mcp3561()),
        shared_spi)
      self.connect(self.adc.pwr, self.reg_3v3.pwr_out)
      self.connect(self.adc.pwra, self.reg_3v3.pwr_out)  # TODO analog from analog supply
      self.connect(self.adc.vins.allocate(), self.measure_buffer.output)
      self.connect(self.adc.vins.allocate(), self.ref_buf.output)
      self.connect(self.mcu.gpio.allocate('measure_select'), self.measure.select)
      self.connect(self.mcu.gpio.allocate('adc_cs'), self.adc.cs)
<<<<<<< HEAD
=======
      self.connect(self.v3v3, self.adc.ref)
>>>>>>> 6723581d

      # DRIVER CIRCUITS
      self.driver = imp.Block(MultimeterCurrentDriver(
        resistance=1 * kOhm(tol=0.1),
        voltage_rating=(0, 300)*Volt
      ))
      self.connect(self.driver.output, inp_port)
      (self.driver_dac, ), _ = self.chain(
        self.mcu.gpio.allocate('driver_control'),
        imp.Block(LowPassRcDac(1*kOhm(tol=0.05), 1*kHertz(tol=0.5))),
        self.driver.control)
      self.connect(self.mcu.gpio.allocate('driver_enable'), self.driver.enable)

    # Misc board
    self.duck = self.Block(DuckLogo())
    self.leadfree = self.Block(LeadFreeIndicator())
    self.id = self.Block(IdDots4())

    self.jlc_th1 = self.Block(JlcToolingHole())
    self.jlc_th2 = self.Block(JlcToolingHole())
    self.jlc_th3 = self.Block(JlcToolingHole())

  def refinements(self) -> Refinements:
    return super().refinements() + Refinements(
      instance_refinements=[
        (['reg_5v'], Xc9142),
        (['reg_3v3'], Xc6209),
        (['measure', 'res'], ChipResistor),
      ],
      instance_values=[
        (['mcu', 'pin_assigns'], ';'.join([
<<<<<<< HEAD
          # TODO reassign for this differently-pinned device

          # 'rgb_r=36',
          # 'rgb_b=2',
          # 'rgb_g=3',
          #
          # 'spi.miso=28',
          # 'adc_cs=5',
          # 'lcd_cs=26',
          #
          # 'spi.sck=20',
          # 'spi.mosi=19',
          # 'lcd_rs=18',
          # 'lcd_reset=17',
          #
          # 'spk=15',
          #
          # 'measure_select=30',
          # 'gate_control=29',
          #
          # 'sw0=13',
          # 'driver_control=12',
          # 'driver_enable=11',
          #
          # 'sw1=33',
          # 'sw2=6',
          #
          # 'inn_control=4',
=======
          'rgb_red=36',
          'rgb_blue=2',
          'rgb_green=3',

          'spi.miso=28',
          'adc_cs=5',
          'lcd_cs=26',

          'spi.sck=20',
          'spi.mosi=19',
          'lcd_rs=18',
          'lcd_reset=17',

          'spk=15',

          'measure_select=30',
          'gate_control=29',

          'sw0=13',
          'driver_control=12',
          'driver_enable=11',

          'sw1=33',
          'sw2=6',

          'inn_control=4',
>>>>>>> 6723581d
        ])),
        (['reg_5v', 'power_path', 'dutycycle_limit'], Range(float('-inf'), float('inf'))),  # allow the regulator to go into tracking mode
        (['reg_5v', 'ripple_current_factor'], Range(0.75, 1.0)),  # smaller inductor
        (['reg_5v', 'fb', 'div', 'series'], 12),  # JLC has limited resistors
        (['measure', 'res', 'footprint'], 'Resistor_SMD:R_2512_6332Metric'),

        # pin footprints to re-select parts with newer parts tables
        (['driver', 'fet', 'footprint'], 'Package_TO_SOT_SMD:SOT-23'),  # Q3
        (['gate', 'amp_fet', 'footprint'], 'Package_TO_SOT_SMD:SOT-23'),  # Q2
        (['gate', 'ctl_diode', 'footprint'], 'Diode_SMD:D_SOD-323'),  # D1
        (['gate', 'btn_diode', 'footprint'], 'Diode_SMD:D_SOD-323'),  # D2
        (['gate', 'pwr_fet', 'footprint'], 'Package_TO_SOT_SMD:SOT-23'),  # Q1
        (['reg_5v', 'inductor', 'footprint'], 'Inductor_SMD:L_0805_2012Metric'),  # L1
      ],
      class_refinements=[
        (SwdCortexTargetWithTdiConnector, SwdCortexTargetTc2050),
        (Opamp, Tlv9061),  # higher precision opamps
        (BananaSafetyJack, Fcr7350),
        (Capacitor, JlcCapacitor),
        (Resistor, JlcResistor),
        (AnalogSwitch, Nlas4157)
      ],
    )


class MultimeterTestCase(unittest.TestCase):
  def test_design(self) -> None:
    compile_board_inplace(MultimeterTest)<|MERGE_RESOLUTION|>--- conflicted
+++ resolved
@@ -326,10 +326,6 @@
       self.connect(self.adc.vins.allocate(), self.ref_buf.output)
       self.connect(self.mcu.gpio.allocate('measure_select'), self.measure.select)
       self.connect(self.mcu.gpio.allocate('adc_cs'), self.adc.cs)
-<<<<<<< HEAD
-=======
-      self.connect(self.v3v3, self.adc.ref)
->>>>>>> 6723581d
 
       # DRIVER CIRCUITS
       self.driver = imp.Block(MultimeterCurrentDriver(
@@ -361,12 +357,10 @@
       ],
       instance_values=[
         (['mcu', 'pin_assigns'], ';'.join([
-<<<<<<< HEAD
           # TODO reassign for this differently-pinned device
-
-          # 'rgb_r=36',
-          # 'rgb_b=2',
-          # 'rgb_g=3',
+          # 'rgb_red=36',
+          # 'rgb_blue=2',
+          # 'rgb_green=3',
           #
           # 'spi.miso=28',
           # 'adc_cs=5',
@@ -390,34 +384,6 @@
           # 'sw2=6',
           #
           # 'inn_control=4',
-=======
-          'rgb_red=36',
-          'rgb_blue=2',
-          'rgb_green=3',
-
-          'spi.miso=28',
-          'adc_cs=5',
-          'lcd_cs=26',
-
-          'spi.sck=20',
-          'spi.mosi=19',
-          'lcd_rs=18',
-          'lcd_reset=17',
-
-          'spk=15',
-
-          'measure_select=30',
-          'gate_control=29',
-
-          'sw0=13',
-          'driver_control=12',
-          'driver_enable=11',
-
-          'sw1=33',
-          'sw2=6',
-
-          'inn_control=4',
->>>>>>> 6723581d
         ])),
         (['reg_5v', 'power_path', 'dutycycle_limit'], Range(float('-inf'), float('inf'))),  # allow the regulator to go into tracking mode
         (['reg_5v', 'ripple_current_factor'], Range(0.75, 1.0)),  # smaller inductor
