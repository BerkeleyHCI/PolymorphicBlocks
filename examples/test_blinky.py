--- conflicted
+++ resolved
@@ -22,11 +22,7 @@
   def contents(self) -> None:
     super().contents()
     self.usb = self.Block(UsbCReceptacle())
-<<<<<<< HEAD
-    self.reg = self.Block(DcDcConverter(3.3*Volt(tol=0.05)))
-=======
-    self.reg = self.Block(VoltageRegulator(3.3 * Volt(tol=0.05)))
->>>>>>> 49cdddc7
+    self.reg = self.Block(VoltageRegulator(3.3 * Volt(tol=0.05)))
     self.mcu = self.Block(Stm32f103_48())
     self.led = self.Block(IndicatorLed())
     self.connect(self.usb.gnd, self.reg.gnd, self.mcu.gnd, self.led.gnd)
