--- conflicted
+++ resolved
@@ -927,10 +927,7 @@
         )),  # TODO model is broken for unknown reasons
         (['boot', 'c_fly_pos', 'voltage_rating_derating'], 0.85),
         (['boot', 'c_fly_neg', 'voltage_rating_derating'], 0.85),
-<<<<<<< HEAD
         (['conv', 'boost_sw', 'low_fet', 'footprint_spec'], 'Package_DFN_QFN:PQFN-8-EP_6x5mm_P1.27mm_Generic'),
-=======
->>>>>>> 3dad7fd0
         # require all FETs to be the same; note boost must elaborate first
         (['conv', 'buck_sw', 'low_fet', 'part'], ParamValue(['conv', 'boost_sw', 'low_fet', 'actual_part'])),
         (['conv', 'buck_sw', 'high_fet', 'part'], ParamValue(['conv', 'boost_sw', 'low_fet', 'actual_part'])),
