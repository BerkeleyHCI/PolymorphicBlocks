import unittest
from typing import Mapping, Dict

from edg.abstract_parts.ESeriesUtil import ESeriesRatioUtil
from edg.abstract_parts.ResistiveDivider import DividerValues
from edg.electronics_model.VoltagePorts import VoltageSinkAdapterAnalogSource  # needed by imported schematic
from edg.electronics_model.GroundPort import GroundAdapterAnalogSource  # needed by imported schematic
from edg import *


class SourceMeasureDutConnector(Connector):
  def __init__(self):
    super().__init__()
    self.conn = self.Block(PinHeader254Horizontal(3))
    self.gnd = self.Export(self.conn.pins.request('1').adapt_to(Ground()), [Common])
    self.io0 = self.Export(self.conn.pins.request('2').adapt_to(DigitalBidir()))
    self.io1 = self.Export(self.conn.pins.request('3').adapt_to(DigitalBidir()))


class SourceMeasureFan(Connector):
  def __init__(self):
    super().__init__()
    self.conn = self.Block(JstPhKVertical(2))
    self.gnd = self.Export(self.conn.pins.request('1').adapt_to(Ground()), [Common])
    self.pwr = self.Export(self.conn.pins.request('2').adapt_to(VoltageSink(
      voltage_limits=5*Volt(tol=0.1),
      current_draw=200*mAmp(tol=0)
    )), [Power])


class SourceMeasureRangingCell(Interface, KiCadSchematicBlock):
  def __init__(self, resistance: RangeLike):
    super().__init__()
    self.resistance = self.ArgParameter(resistance)
    self.actual_resistance = self.Parameter(RangeExpr())

    self.gnd = self.Port(Ground.empty(), [Common])
    self.pwr = self.Port(VoltageSink.empty(), [Power])

    self.pwr_in = self.Port(VoltageSink.empty())
    self.pwr_out = self.Port(VoltageSource.empty())

    self.control = self.Port(DigitalSink.empty())
    self.sense_in = self.Port(AnalogSource.empty())
    self.sense_out = self.Port(AnalogSource.empty())

  def contents(self):
    super().contents()
    self.import_kicad(self.file_path("UsbSourceMeasure", f"{self.__class__.__name__}.kicad_sch"),
                      locals={
                        'clamp': {
                          'clamp_current': (5, 25)*mAmp,
                          'clamp_target': (0, float('inf'))*Volt,
                          'zero_out': True
                        },
                        'resistance': self.resistance
                      })
    self.sense_sw: AnalogMuxer  # schematic-defined
    self.connect(self.control, self.sense_sw.control.request())
    self.isense: CurrentSenseResistor
    self.assign(self.actual_resistance, self.isense.actual_resistance)


class RangingCurrentSenseResistor(Interface, KiCadImportableBlock, GeneratorBlock):
  """Generates an array of current-sense resistors with one side muxed and the other end an array.
  The resistors are tied common on the com side, and have a solid-state relay for the power path
  on the input side. Each resistor has an analog switch on the input sense side.

  The control line is one bit for each range (range connectivity is independent).
  Multiple ranges can be connected simultaneously, this allows make-before-break connectivity."""
  def symbol_pinning(self, symbol_name: str) -> Dict[str, BasePort]:
    assert symbol_name == 'edg_importable:CurrentSenseResistorMux'
    return {
      'control': self.control, 'sw': self.pwr_in, 'com': self.pwr_out,
      'sen_sw': self.sense_in, 'sen_com': self.sense_out,
      'V+': self.pwr,  'V-': self.gnd
    }

  def __init__(self, resistances: ArrayRangeLike, currents: ArrayRangeLike):
    super().__init__()

    self.gnd = self.Port(Ground.empty(), [Common])
    self.pwr = self.Port(VoltageSink.empty(), [Power])

    self.pwr_in = self.Port(VoltageSink.empty())
    self.pwr_out = self.Port(VoltageSource.empty())

    self.control = self.Port(Vector(DigitalSink.empty()))
    self.sense_in = self.Port(AnalogSource.empty())
    self.sense_out = self.Port(AnalogSource.empty())

    self.resistances = self.ArgParameter(resistances)
    self.currents = self.ArgParameter(currents)
    self.generator_param(self.resistances, self.currents)

    self.out_range = self.Parameter(RangeExpr())

  def generate(self):
    super().generate()
    self.ranges = ElementDict[SourceMeasureRangingCell]()

    self.forced = ElementDict[ForcedVoltageCurrentDraw]()
    self.pwr_out_merge = self.Block(MergedVoltageSource())
    self.connect(self.pwr_out_merge.pwr_out, self.pwr_out)
    self.sense_in_merge = self.Block(MergedAnalogSource())
    self.connect(self.sense_in_merge.output, self.sense_in)
    self.sense_out_merge = self.Block(MergedAnalogSource())
    self.connect(self.sense_out_merge.output, self.sense_out)

    out_range = RangeExpr._to_expr_type(RangeExpr.EMPTY)

    with self.implicit_connect(
            ImplicitConnect(self.gnd, [Common]),
            ImplicitConnect(self.pwr, [Power])
    ) as imp:
      for i, (resistance, current) in enumerate(zip(self.get(self.resistances), self.get(self.currents))):
        range = self.ranges[i] = imp.Block(SourceMeasureRangingCell(resistance))
        self.connect(self.pwr_in, range.pwr_in)
        forced = self.forced[i] = self.Block(ForcedVoltageCurrentDraw(current))
        self.connect(range.pwr_out, forced.pwr_in)
        self.connect(self.pwr_out_merge.pwr_ins.request(str(i)), forced.pwr_out)

        self.connect(range.control, self.control.append_elt(DigitalSink.empty(), str(i)))
        self.connect(self.sense_in_merge.inputs.request(str(i)), range.sense_in)
        self.connect(self.sense_out_merge.inputs.request(str(i)), range.sense_out)

        out_range = out_range.hull(current * range.actual_resistance)

    self.assign(self.out_range, out_range)


class EmitterFollower(InternalSubcircuit, KiCadSchematicBlock, KiCadImportableBlock, Block):
  """Emitter follower circuit.
  """
  def symbol_pinning(self, symbol_name: str) -> Mapping[str, BasePort]:
    assert symbol_name == 'edg_importable:Follower'  # this requires an schematic-modified symbol
    return {
      '1': self.control, '3': self.out, 'V+': self.pwr, 'V-': self.gnd,
      'HG': self.high_gate_ctl, 'LG': self.low_gate_ctl,
      'VG+': self.pwr_gate_pos, 'VG-': self.pwr_gate_neg
    }

<<<<<<< HEAD
  @init_in_parent
  def __init__(self, current: RangeLike, rds_on: RangeLike, gate_clamp_voltage: RangeLike):
=======
  def __init__(self, current: RangeLike, rds_on: RangeLike):
>>>>>>> a5e46b04
    super().__init__()

    self.pwr = self.Port(VoltageSink.empty(), [Power])
    self.gnd = self.Port(Ground.empty(), [Common])
    self.pwr_gate_pos = self.Port(VoltageSink.empty())
    self.pwr_gate_neg = self.Port(Ground.empty())
    self.out = self.Port(VoltageSource.empty())

    self.control = self.Port(AnalogSink.empty())
    self.high_gate_ctl = self.Port(DigitalSink.empty())
    self.low_gate_ctl = self.Port(DigitalSink.empty())

    self.current = self.ArgParameter(current)
    self.rds_on = self.ArgParameter(rds_on)
    self.gate_clamp_voltage = self.ArgParameter(gate_clamp_voltage)

  def contents(self) -> None:
    super().contents()

    zener_model = ZenerDiode(self.gate_clamp_voltage)
    self.clamp1 = self.Block(zener_model)
    self.clamp2 = self.Block(zener_model)

    gate_voltage = (-self.clamp1.actual_zener_voltage).hull(self.clamp2.actual_zener_voltage)
    self.high_fet = self.Block(Fet.NFet(
      drain_voltage=self.pwr.link().voltage,
      drain_current=self.current,
      gate_voltage=gate_voltage,
      rds_on=self.rds_on,
      power=self.pwr.link().voltage * self.current))
    self.low_fet = self.Block(Fet.PFet(
      drain_voltage=self.pwr.link().voltage,
      drain_current=self.current,
      gate_voltage=gate_voltage,
      rds_on=self.rds_on,
      power=self.pwr.link().voltage * self.current))
    resistance = 3.0*kOhm(tol=0.05)  # 3 x 1k in series
    max_clamp_voltage = VoltageLink._supply_voltage_range(self.pwr_gate_neg, self.pwr_gate_pos).upper() - self.gate_clamp_voltage.lower()
    self.res = self.Block(Resistor(
      resistance=resistance,
      power=(0, max_clamp_voltage * max_clamp_voltage / resistance.lower()),
      voltage=(0, max_clamp_voltage)
    ))

    self.import_kicad(self.file_path("UsbSourceMeasure", f"{self.__class__.__name__}.kicad_sch"),
      conversions={
        'low_fet.D': Ground(),
        'high_fet.D': VoltageSink(
          current_draw=self.current,
          voltage_limits=self.high_fet.actual_drain_voltage_rating.intersect(
            self.low_fet.actual_drain_voltage_rating)
        ),
        'out': VoltageSource(
          voltage_out=self.pwr.link().voltage,
          current_limits=self.high_fet.actual_drain_current_rating.intersect(self.low_fet.actual_drain_current_rating)
        ),
        'control': AnalogSink(),

        # TODO FIXME
        'res.2': AnalogSource(),
        'clamp1.A': AnalogSink(),
        'low_res.1': AnalogSink(),
        'low_fet.G': AnalogSink(),
        'high_res.1': AnalogSink(),
        'high_fet.G': AnalogSink(),
      })

    self.high_gate: AnalogMuxer  # defined in schematic
    self.connect(self.high_gate_ctl, self.high_gate.control.request())
    self.low_gate: AnalogMuxer
    self.connect(self.low_gate_ctl, self.low_gate.control.request())
    self.connect(self.gnd, self.high_gate.control_gnd, self.low_gate.control_gnd)


class GatedSummingAmplifier(InternalSubcircuit, KiCadSchematicBlock, KiCadImportableBlock, GeneratorBlock):
  """A noninverting summing amplifier with an optional diode gate (enforcing drive direction) and inline resistance
  (to allow its output to be overridden by a stronger driver).

  Used as the error amplifier in SMU analog control block, the target is set with inverted polarity
  (around the integrator reference). When the measured signal is at the target, the output (sum)
  is the integrator reference, producing zero error. Otherwise, the error signal is proportional to the deviation.

  The sense_out line is upstream of this element and can be used to determine if a current limit amplifier is active.

  TODO: diode parameter should be an enum. Current values: '' (no diode), 'sink', 'source' (sinks or sources current)
  """
  def symbol_pinning(self, symbol_name: str) -> Mapping[str, BasePort]:
    assert symbol_name in ('Simulation_SPICE:OPAMP', 'edg_importable:Opamp')
    return {'M': self.actual, 'T': self.target, 'F': self.target_fine, '3': self.output, 'S': self.sense_out,
            'V+': self.pwr, 'V-': self.gnd}

<<<<<<< HEAD
  @init_in_parent
  def __init__(self, input_resistance: RangeLike = 0*Ohm(tol=0), *,
               dir: StringLike = '', res: RangeLike = 0*Ohm(tol=0), fine_scale: FloatLike = 0,
=======
  def __init__(self, diode_spec: StringLike, output_resistance: RangeLike, input_resistance: RangeLike, *,
>>>>>>> a5e46b04
               series: IntLike = 24, tolerance: FloatLike = 0.01):
    super().__init__()

    self.pwr = self.Port(VoltageSink.empty(), [Power])
    self.gnd = self.Port(Ground.empty(), [Common])

    self.target = self.Port(AnalogSink.empty())
    self.target_fine = self.Port(AnalogSink.empty(), optional=True)
    self.actual = self.Port(AnalogSink.empty())
    self.output = self.Port(AnalogSource.empty())
    self.sense_out = self.Port(AnalogSource.empty(), optional=True)

    self.input_resistance = self.ArgParameter(input_resistance)
    self.dir = self.ArgParameter(dir)
    self.res = self.ArgParameter(res)  # output side
    self.fine_scale = self.ArgParameter(fine_scale)
    self.series = self.ArgParameter(series)
    self.tolerance = self.ArgParameter(tolerance)
    self.generator_param(self.input_resistance, self.res, self.dir, self.series, self.tolerance,
                         self.target_fine.is_connected(), self.sense_out.is_connected(), self.fine_scale)

  def generate(self) -> None:
    super().generate()

    # The 1/4 factor is a way to specify the series resistance of the divider assuming both resistors are equal,
    # since the DividerValues util only takes the parallel resistance
    calculator = ESeriesRatioUtil(ESeriesUtil.SERIES[self.get(self.series)], self.get(self.tolerance), DividerValues)
    top_resistance, bottom_resistance = calculator.find(DividerValues(Range.from_tolerance(0.5, self.get(self.tolerance)),
                                                                      self.get(self.input_resistance) / 4))

    self.amp = self.Block(Opamp())
    self.rtop = self.Block(Resistor(resistance=Range.from_tolerance(top_resistance, self.get(self.tolerance))))
    self.rbot = self.Block(Resistor(resistance=Range.from_tolerance(bottom_resistance, self.get(self.tolerance))))

    output_impedance = self.amp.out.link().source_impedance
    dir = self.get(self.dir)
    if dir:
      self.diode = self.Block(Diode(  # TODO should be encoded as a voltage difference?
        reverse_voltage=self.amp.out.voltage_out,
        current=RangeExpr.ZERO,  # an approximation, current rating not significant here
        voltage_drop=(0, 0.8)*Volt  # arbitrary low threshold
      ))
      amp_out_model = AnalogSink(
        impedance=self.output.link().sink_impedance
      )
      if dir == 'source':
        self.connect(self.amp.out, self.diode.anode.adapt_to(amp_out_model))
        amp_out_node = self.diode.cathode
      elif dir == 'sink':
        self.connect(self.amp.out, self.diode.cathode.adapt_to(amp_out_model))
        amp_out_node = self.diode.anode
      else:
        raise ValueError(f"invalid dir '{dir}', expected '', 'source', or 'sink'")

    if self.get(self.res) != Range.exact(0):  # if resistor requested
      assert not dir, "diode + output resistance not supported"
      self.rout = self.Block(Resistor(resistance=self.res))
      self.connect(self.amp.out, self.rout.a.adapt_to(AnalogSink(
        impedance=self.rout.actual_resistance + self.output.link().sink_impedance
      )))
      amp_out_node = self.rout.b
      output_impedance += self.rout.actual_resistance

    self.connect(amp_out_node.adapt_to(AnalogSource(
      impedance=output_impedance
    )), self.output)

    self.import_kicad(self.file_path("UsbSourceMeasure", f"{self.__class__.__name__}.kicad_sch"),
        conversions={
          'target': AnalogSink(
            impedance=self.rtop.actual_resistance + self.rbot.actual_resistance  # assumed dominates fine resistance
          ),
          'actual': AnalogSink(
            impedance=self.rtop.actual_resistance + self.rbot.actual_resistance
          ),
          'rtop.2': AnalogSource(
            voltage_out=self.target.link().voltage.hull(self.actual.link().voltage),
            signal_out=self.target.link().voltage.hull(self.actual.link().voltage),
            impedance=1 / (1 / self.rtop.actual_resistance + 1 / self.rbot.actual_resistance)
          ),
          'rbot.2': AnalogSink(),  # ideal, rtop.2 contains the parameter model
        })

    if self.get(self.target_fine.is_connected()):
      assert self.get(self.fine_scale) != 0
      self.rfine = self.Block(Resistor(resistance=Range.from_tolerance(top_resistance * self.get(self.fine_scale),
                                                                       self.get(self.tolerance))))
      self.connect(self.target_fine, self.rfine.a.adapt_to(AnalogSink(
        impedance=self.rfine.actual_resistance  # assumed non-fine resistance dominates
      )))
      self.connect(self.rfine.b.adapt_to(AnalogSink()), self.amp.inp)

    if self.get(self.sense_out.is_connected()):
      self.connect(self.amp.out, self.sense_out)


class JfetCurrentClamp(InternalSubcircuit, KiCadSchematicBlock, KiCadImportableBlock, Block):
  """JET-based current clamp, clamps to roughly 10mA while maintaining a relatively low non-clamping
  impedance of ~100ohm. Max ~35V limited by JFET Vgs,max.
  """
  def symbol_pinning(self, symbol_name: str) -> Mapping[str, BasePort]:
    assert symbol_name == 'edg_importable:Unk2'
    return {'1': self.input, '2': self.output}

  @init_in_parent
  def __init__(self, model_voltage_clamp: RangeLike, model_signal_clamp: RangeLike = RangeExpr.ALL):
    super().__init__()

    self.model_voltage_clamp = self.ArgParameter(model_voltage_clamp)
    self.model_signal_clamp = self.ArgParameter(model_signal_clamp)

    self.input = self.Port(AnalogSink.empty(), [Power])
    self.output = self.Port(AnalogSource.empty(), [Common])

  def contents(self) -> None:
    super().contents()

    self.import_kicad(self.file_path("UsbSourceMeasure", f"{self.__class__.__name__}.kicad_sch"),
                      conversions={
                        'input': AnalogSink(current_draw=self.output.link().current_drawn,
                                            impedance=self.output.link().sink_impedance),
                        'output': AnalogSource(voltage_out=self.input.link().voltage.intersect(
                                                               self.model_voltage_clamp),
                                               signal_out=self.input.link().signal.intersect(
                                                              self.model_signal_clamp),
                                               impedance=self.input.link().source_impedance)
                      })


class SrLatchInverted(Block):
  """Set-reset latch with active-high set, active-high reset, set priority, and low output when set (high when idle).
  This uses two NOR gates.
  NOR1 handles set with priority, when any input is high, the output goes low.
  Latching is done when NOR1 is low, which feeds into NOR2. If reset isn't asserted, both NOR2 inputs are low
  and NOR2 output is high, which feeds back into a NOR1 input to keep NOR1 low.
  NOR2 handles reset without priority, when the input goes high, its output goes low which clears the latch.
  """
  def __init__(self):
    super().__init__()
    self.ic = self.Block(Sn74lvc2g02())
    self.gnd = self.Export(self.ic.gnd, [Common])
    self.pwr = self.Export(self.ic.pwr, [Power])

    self.set = self.Export(self.ic.in1a)  # any in1
    self.rst = self.Export(self.ic.in2a)  # any in2
    self.out = self.Export(self.ic.out1)

  def contents(self):
    super().contents()
    self.connect(self.ic.out1, self.ic.in2b)
    self.connect(self.ic.out2, self.ic.in1b)


class SourceMeasureControl(InternalSubcircuit, KiCadSchematicBlock, Block):
  """Analog feedback circuit for the source-measure unit
  """
  def __init__(self, current: RangeLike, rds_on: RangeLike):
    super().__init__()

    self.pwr = self.Port(VoltageSink.empty(), [Power])
    self.pwr_logic = self.Port(VoltageSink.empty())
    self.gnd = self.Port(Ground.empty(), [Common])
    self.ref_center = self.Port(AnalogSink.empty())

    self.pwr_gate_pos = self.Port(VoltageSink.empty())
    self.pwr_gate_neg = self.Port(Ground.empty())

    self.control_voltage = self.Port(AnalogSink.empty())
    self.control_voltage_fine = self.Port(AnalogSink.empty())
    self.control_current_source = self.Port(AnalogSink.empty())
    self.control_current_sink = self.Port(AnalogSink.empty())
    self.high_gate_ctl = self.Port(DigitalSink.empty())
    self.low_gate_ctl = self.Port(DigitalSink.empty())
    self.irange = self.Port(Vector(DigitalSink.empty()))
    self.off = self.Port(Vector(DigitalSink.empty()))
    self.out = self.Port(VoltageSource.empty())

    self.measured_voltage = self.Port(AnalogSource.empty())
    self.measured_current = self.Port(AnalogSource.empty())
    self.limit_source = self.Port(DigitalSource.empty())
    self.limit_sink = self.Port(DigitalSource.empty())

    self.tp_err = self.Port(AnalogSource.empty(), optional=True)
    self.tp_int = self.Port(AnalogSource.empty(), optional=True)

    self.current = self.ArgParameter(current)
    self.rds_on = self.ArgParameter(rds_on)

  def contents(self):
    super().contents()

    self.import_kicad(self.file_path("UsbSourceMeasure", f"{self.__class__.__name__}.kicad_sch"),
      locals={
        'self': self
      }, conversions={
        'tvs_p.K': VoltageSink(),
        'tvs_n.K': Ground(),
      })


# JlcPartsRefinements are used in production since the old parts table
# list many parts that are no longer basic.
# class UsbSourceMeasure(JlcPartsRefinements, JlcBoardTop):
class UsbSourceMeasure(JlcBoardTop):
  def contents(self) -> None:
    super().contents()

    # overall design parameters
    OUTPUT_CURRENT_RATING = (0, 3)*Amp

    # USB PD port that supplies power to the load
    # USB PD can't actually do 8 A, but this suppresses the error and we can software-limit current draw
    self.usb = self.Block(UsbCReceptacle(voltage_out=(5, 20)*Volt, current_limits=(0, 8)*Amp))

    self.gnd = self.connect(self.usb.gnd)
    self.tp_gnd = self.Block(GroundTestPoint()).connected(self.usb.gnd)

    # power supplies
    with self.implicit_connect(
        ImplicitConnect(self.gnd, [Common]),
    ) as imp:
      self.vusb_sense = imp.Block(Ina219(10*mOhm(tol=0.01)))

      # input filtering and protection
      (self.fuse_vusb, self.filt_vusb, self.prot_vusb), _ = self.chain(
        self.usb.pwr,
        self.Block(SeriesPowerFuse(trip_current=(7, 8)*Amp)),
        self.Block(SeriesPowerFerriteBead()),
        imp.Block(ProtectionZenerDiode(voltage=(32, 40)*Volt)),  # for parts commonality w/ the Vconv zener
        self.vusb_sense.sense_pos
      )
      self.vusb = self.connect(self.vusb_sense.sense_neg)

      (self.ramp, self.cap_conv), _ = self.chain(
        self.vusb,
        imp.Block(RampLimiter(
          target_vgs=(3.7, 19)*Volt
        )),  # avoid excess capacitance on VBus which may cause the PD source to reset
        imp.Block(DecouplingCapacitor(47*uFarad(tol=0.25))),
      )
      self.vusb_ramp = self.connect(self.ramp.pwr_out)  # vusb post-ramp
      self.tp_vusb = self.Block(VoltageTestPoint()).connected(self.ramp.pwr_out)

      # logic supplies
      (self.reg_v5, self.tp_v5), _ = self.chain(
        self.vusb_ramp,  # non-critical power supply downstream of ramp limiter
        imp.Block(BuckConverter(output_voltage=5*Volt(tol=0.05))),  # min set by gate drivers
        self.Block(VoltageTestPoint()),
      )
      self.v5 = self.connect(self.reg_v5.pwr_out)

      (self.reg_3v3, self.prot_3v3, self.tp_3v3), _ = self.chain(
        self.vusb,  # upstream of ramp limiter, required for bootstrapping
        imp.Block(BuckConverter(output_voltage=3.3*Volt(tol=0.05))),
        imp.Block(ProtectionZenerDiode(voltage=(3.6, 4.5)*Volt)),
        self.Block(VoltageTestPoint())
      )
      self.v3v3 = self.connect(self.reg_3v3.pwr_out)
      self.connect(self.vusb_sense.pwr, self.v3v3)

      (self.reg_v12, ), _ = self.chain(
        self.v5,
        imp.Block(BoostConverter(output_voltage=(12, 13)*Volt)),  # limits of the OLED
      )
      self.v12 = self.connect(self.reg_v12.pwr_out)

      # output power supplies
      self.convin_sense = imp.Block(Ina219(10*mOhm(tol=0.01), addr_lsb=4))
      self.connect(self.convin_sense.pwr, self.v3v3)
      self.connect(self.vusb_ramp, self.convin_sense.sense_pos)
      self.vconvin = self.connect(self.convin_sense.sense_neg)
      (self.conv_inforce, self.conv, self.conv_outforce, self.prot_conv, self.tp_conv), _ = self.chain(
        self.vconvin,
        imp.Block(ForcedVoltage(20*Volt(tol=0))),  # assumed input voltage to target buck-boost ratios
        imp.Block(CustomSyncBuckBoostConverterPwm(output_voltage=(15, 30)*Volt,  # design for 0.5x - 1.5x conv ratio
                                                  frequency=500*kHertz(tol=0),
                                                  ripple_ratio=(0.01, 0.9),
                                                  input_ripple_limit=(100*(6/7))*mVolt,  # fill empty space with caps
                                                  output_ripple_limit=(25*(7/8))*mVolt  # fill empty space with caps
                                                  )),
        imp.Block(ForcedVoltage((2, 30)*Volt)),  # at least 2v to allow current sensor to work
        imp.Block(ProtectionZenerDiode(voltage=(32, 40)*Volt)),  # zener shunt in case the boost converter goes crazy
        self.Block(VoltageTestPoint())
      )
      self.connect(self.conv.pwr_logic, self.v5)
      self.vconv = self.connect(self.conv_outforce.pwr_out)

      # analog supplies
      (self.reg_analog, self.tp_analog), _ = self.chain(
        self.v5,
        imp.Block(LinearRegulator(output_voltage=3.3*Volt(tol=0.05))),
        self.Block(VoltageTestPoint("va"))
      )
      self.vanalog = self.connect(self.reg_analog.pwr_out)

      (self.reg_vref, self.tp_vref), _ = self.chain(
        self.v5,
        imp.Block(VoltageReference(output_voltage=3.3*Volt(tol=0.01))),
        self.Block(VoltageTestPoint())
      )
      self.vref = self.connect(self.reg_vref.pwr_out)

      (self.ref_div, self.ref_buf, self.ref_rc), _ = self.chain(
        self.vref,
        imp.Block(VoltageDivider(output_voltage=1.65*Volt(tol=0.05), impedance=(10, 100)*kOhm)),
        imp.Block(OpampFollower()),
        # opamp outputs generally not stable under capacitive loading and requires an isolation series resistor
        # 4.7 tries to balance low output impedance and some level of isolation
        imp.Block(AnalogLowPassRc(4.7*Ohm(tol=0.05), 1*MHertz(tol=0.25))),
      )
      self.connect(self.vanalog, self.ref_buf.pwr)
      self.vcenter = self.connect(self.ref_rc.output)

      (self.reg_vcontrol, self.tp_vcontrol), _ = self.chain(
        self.v5,
        imp.Block(BoostConverter(output_voltage=(30, 33)*Volt,  # up to but not greater
                                 output_ripple_limit=1*mVolt)),
        self.Block(VoltageTestPoint("vc+"))
      )
      self.vcontrol = self.connect(self.reg_vcontrol.pwr_out)

      (self.filt_vcontroln, self.reg_vcontroln, self.tp_vcontroln), _ = self.chain(
        self.vanalog,
        self.Block(SeriesPowerFerriteBead()),
        imp.Block(Lm2664(output_ripple_limit=5*mVolt)),
        self.Block(VoltageTestPoint("vc-"))
      )
      self.vcontroln = self.connect(self.reg_vcontroln.pwr_out.as_ground(
        current_draw=self.reg_vcontrol.pwr_out.link().current_drawn))

    # power path domain
    with self.implicit_connect(
        ImplicitConnect(self.vconv, [Power]),
        ImplicitConnect(self.gnd, [Common]),
    ) as imp:
      self.control = imp.Block(SourceMeasureControl(
        current=OUTPUT_CURRENT_RATING,
        rds_on=(0, 0.2)*Ohm
      ))
      self.connect(self.vanalog, self.control.pwr_logic)
      self.connect(self.vcenter, self.control.ref_center)

      self.connect(self.vcontroln, self.control.pwr_gate_neg)
      self.connect(self.vcontrol, self.control.pwr_gate_pos)

      (self.tp_err, ), _ = self.chain(self.control.tp_err, imp.Block(AnalogCoaxTestPoint('err')))
      (self.tp_int, ), _ = self.chain(self.control.tp_int, imp.Block(AnalogCoaxTestPoint('int')))

    # logic domain
    with self.implicit_connect(
        ImplicitConnect(self.v3v3, [Power]),
        ImplicitConnect(self.gnd, [Common]),
    ) as imp:
      # TODO next revision: optional clamping diode on CC lines (as present in PD buddy sink, but not OtterPill)
      self.pd = imp.Block(Fusb302b())
      self.connect(self.vusb, self.pd.vbus)
      self.connect(self.usb.cc, self.pd.cc)

      self.mcu = imp.Block(IoController())
      (self.led, ), _ = self.chain(imp.Block(IndicatorSinkLed(Led.Red)), self.mcu.gpio.request('led'))  # debugging LED

      (self.usb_esd, ), self.usb_chain = self.chain(self.usb.usb, imp.Block(UsbEsdDiode()),
                                                    self.mcu.usb.request())

      int_i2c = self.mcu.i2c.request('int_i2c')
      self.i2c_tp = self.Block(I2cTestPoint('i2c')).connected(int_i2c)
      (self.i2c_pull, ), _ = self.chain(int_i2c, imp.Block(I2cPullup()))
      self.connect(int_i2c, self.pd.i2c, self.vusb_sense.i2c, self.convin_sense.i2c)
      self.connect(self.mcu.gpio.request('pd_int'), self.pd.int)

      self.oled = imp.Block(Er_Oled022_1())  # (probably) pin compatible w/ 2.4" ER-OLED024-2B; maybe ER-OLED015-2B
      self.connect(self.oled.vcc, self.v12)
      self.connect(self.oled.pwr, self.v3v3)
      self.oled_rc = imp.Block(PullupDelayRc(10 * kOhm(tol=0.05), 10*mSecond(tol=0.2))).connected(io=self.oled.reset)
      self.connect(int_i2c, self.oled.i2c)
      # self.connect(self.mcu.spi.request('oled_spi'), self.oled.spi)
      # self.connect(self.mcu.gpio.request('oled_cs'), self.oled.cs)
      # self.connect(self.mcu.gpio.request('oled_dc'), self.oled.dc)

      # expander for low-speed control signals
      self.ioe_ctl = imp.Block(Pca9554())
      self.connect(self.ioe_ctl.i2c, int_i2c)
      self.connect(self.ioe_ctl.io.request('high_gate'), self.control.high_gate_ctl)
      self.connect(self.ioe_ctl.io.request('low_gate'), self.control.low_gate_ctl)
      self.connect(self.ioe_ctl.io.request_vector('off'), self.control.off)
      (self.ramp_pull, ), _ = self.chain(self.ioe_ctl.io.request('ramp'), imp.Block(PulldownResistor(10*kOhm(tol=0.05))),
                                         self.ramp.control)

      rc_model = DigitalLowPassRc(150*Ohm(tol=0.05), 7*MHertz(tol=0.2))
      (self.buck_rc, ), _ = self.chain(self.mcu.gpio.request('buck_pwm'), imp.Block(rc_model), self.conv.buck_pwm)
      (self.boost_rc, ), _ = self.chain(self.mcu.gpio.request('boost_pwm'), imp.Block(rc_model), self.conv.boost_pwm)

      (self.conv_ovp, ), _ = self.chain(self.conv_outforce.pwr_out.as_analog_source(),
                                        imp.Block(VoltageComparator(trip_voltage=(30, 40)*Volt)))

      self.conv_latch = imp.Block(SrLatchInverted())
      (self.conv_en_pull, ), _ = self.chain(
        self.ioe_ctl.io.request('conv_en'),
        imp.Block(PulldownResistor(10*kOhm(tol=0.05))),
        self.conv_latch.rst
      )
      (self.comp_pull, ), _ = self.chain(
        self.conv_ovp.output, imp.Block(PullupResistor(resistance=10*kOhm(tol=0.05))),
        self.conv_latch.set
      )
      self.connect(self.conv_latch.out, self.conv.reset, self.ioe_ctl.io.request('conv_en_sense'))

      (self.pass_temp, ), _ = self.chain(int_i2c, imp.Block(Tmp1075n(0)))
      (self.conv_temp, ), _ = self.chain(int_i2c, imp.Block(Tmp1075n(1)))
      (self.conv_sense, ), _ = self.chain(
        self.vconv,
        imp.Block(VoltageSenseDivider(full_scale_voltage=2.2*Volt(tol=0.1), impedance=(1, 10)*kOhm)),
        self.mcu.adc.request('vconv_sense')
      )

      # expander and interface elements
      self.ioe_ui = imp.Block(Pca9554(addr_lsb=2))
      self.connect(self.ioe_ui.i2c, int_i2c)
      self.enc = imp.Block(DigitalRotaryEncoder())
      self.connect(self.enc.a, self.mcu.gpio.request('enc_a'))
      self.connect(self.enc.b, self.mcu.gpio.request('enc_b'))
      self.connect(self.enc.with_mixin(DigitalRotaryEncoderSwitch()).sw, self.mcu.gpio.request('enc_sw'))
      self.dir = imp.Block(DigitalDirectionSwitch())
      self.connect(self.dir.a, self.ioe_ui.io.request('dir_a'))
      self.connect(self.dir.b, self.ioe_ui.io.request('dir_b'))
      self.connect(self.dir.c, self.ioe_ui.io.request('dir_c'))
      self.connect(self.dir.d, self.ioe_ui.io.request('dir_d'))
      self.connect(self.dir.with_mixin(DigitalDirectionSwitchCenter()).center, self.ioe_ui.io.request('dir_cen'))
      self.connect(self.ioe_ui.io.request_vector('irange'), self.control.irange)

      # expansion ports
      (self.qwiic_pull, self.qwiic, ), _ = self.chain(self.mcu.i2c.request('qwiic'),
                                                      imp.Block(I2cPullup()),
                                                      imp.Block(QwiicTarget()))

      self.dutio = imp.Block(SourceMeasureDutConnector())
      (self.dut0_clamp, ), _ = self.chain(self.dutio.io0,
                                          self.Block(DigitalClampResistor(protection_voltage=(0, 30)*Volt)),
                                          self.mcu.gpio.request('dut0'))
      (self.dut1_clamp, ), _ = self.chain(self.dutio.io1,
                                          self.Block(DigitalClampResistor(protection_voltage=(0, 30)*Volt)),
                                          self.mcu.gpio.request('dut1'))

      mcu_touch = self.mcu.with_mixin(IoControllerTouchDriver())
      (self.touch_duck, ), _ = self.chain(
        mcu_touch.touch.request('touch_duck'),
        imp.Block(FootprintToucbPad('edg:Symbol_DucklingSolid'))
      )

    # 5v domain
    with self.implicit_connect(
            ImplicitConnect(self.v5, [Power]),
            ImplicitConnect(self.gnd, [Common]),
    ) as imp:
      (self.rgbs, ), _ = self.chain(
        self.mcu.gpio.request('rgb'),
        imp.Block(NeopixelArray(4+1+1))  # 4 for encoder, 1 for output, 1 for USB
      )

      self.fan_cap = imp.Block(DecouplingCapacitor(1*uFarad(tol=0.2)))
      self.fan_drv = imp.Block(HighSideSwitch())
      self.connect(self.mcu.gpio.request('fan'), self.fan_drv.control)
      self.fan = self.Block(SourceMeasureFan())
      self.connect(self.fan.gnd, self.gnd)
      self.connect(self.fan.pwr, self.fan_drv.output)

      (self.spk_drv, self.spk), _ = self.chain(
        self.mcu.with_mixin(IoControllerI2s()).i2s.request('speaker'),
        imp.Block(Max98357a()),
        self.Block(Speaker())
      )

    # analog domain
    with self.implicit_connect(
        ImplicitConnect(self.gnd, [Common]),
    ) as imp:
      self.dac = imp.Block(Mcp4728())
      (self.dac_ferrite, ), _ = self.chain(
        self.vref,
        imp.Block(SeriesPowerFerriteBead(Range.from_lower(1000))),
        self.dac.pwr)
      self.connect(self.dac.out0, self.control.control_voltage)
      self.connect(self.dac.out2, self.control.control_voltage_fine)
      self.connect(self.dac.out1, self.control.control_current_sink)
      self.connect(self.dac.out3, self.control.control_current_source)
      self.connect(self.dac.i2c, int_i2c)

      self.adc = imp.Block(Mcp3561())
      self.connect(self.adc.pwra, self.vanalog)
      self.connect(self.adc.pwr, self.v3v3)
      self.connect(self.adc.vref, self.vref)
      self.connect(self.adc.spi, self.mcu.spi.request('adc_spi'))
      self.connect(self.adc.cs, self.mcu.gpio.request('adc_cs'))
      self.connect(self.adc.mclkin, self.mcu.gpio.request('adc_clk'))  # up to 20MHz output from LEDC peripheral
      (self.tp_vcen, self.vcen_rc, ), _ = self.chain(self.vcenter,
                                                     imp.Block(AnalogCoaxTestPoint('cen')),
                                                     imp.Block(AnalogLowPassRc(1*kOhm(tol=0.05), 16*kHertz(tol=0.25))),
                                                     self.adc.vins.request('2'))
      (self.tp_mv, self.mv_rc, ), _ = self.chain(self.control.measured_voltage,
                                                 imp.Block(AnalogCoaxTestPoint('mv')),
                                                 imp.Block(AnalogLowPassRc(1*kOhm(tol=0.05), 16*kHertz(tol=0.25))),
                                                 self.adc.vins.request('0'))
      (self.tp_mi, self.mi_rc, ), _ = self.chain(self.control.measured_current,
                                                 imp.Block(AnalogCoaxTestPoint('mi')),
                                                 imp.Block(AnalogLowPassRc(1*kOhm(tol=0.05), 16*kHertz(tol=0.25))),
                                                 self.adc.vins.request('1'))
      self.connect(self.control.limit_source, self.mcu.gpio.request('limit_source'))
      self.connect(self.control.limit_sink, self.mcu.gpio.request('limit_sink'))

    self.outn = self.Block(BananaSafetyJack())
    self.outp = self.Block(BananaSafetyJack())
    self.outd = self.Block(PinHeader254Horizontal(2))  # 2.54 output option
    self.connect(self.gnd, self.outn.port.adapt_to(Ground()), self.outd.pins.request('1').adapt_to(Ground()))
    self.connect(
      self.control.out,
      self.outp.port.adapt_to(VoltageSink(current_draw=OUTPUT_CURRENT_RATING)),
      self.outd.pins.request('2').adapt_to(VoltageSink())
    )

    self._block_diagram_grouping = self.Metadata({
      'pwr': 'usb, filt_vusb, fuse_vusb, prot_vusb, pd, vusb_sense, reg_v5, reg_3v3, prot_3v3',
      'conv': 'conv_inforce, ramp, convin_sense, cap_conv, conv, conv_outforce, conv_sense, prot_conv, '
              'conv_en_pull, conv_latch, conv_ovp, comp_pull, buck_rc, boost_rc',
      'analog': 'reg_analog, reg_vcontrol, reg_vcontroln, reg_vref, ref_div, ref_buf, ref_cap, vcen_rc, '
                'dac_ferrite, dac, mv_rc, mi_rc, adc, control, '
                'outn, outp, outd',
      'mcu': 'mcu, led, touch_duck, ioe_ctl, usb_esd, i2c_pull, qwiic_pull, qwiic, dutio',
      'sensing': 'conv_temp, pass_temp',
      'ui': 'ioe_ui, enc, dir, rgb, reg_v12, oled, oled_rc, spk_drv, spk',
      'tp': 'tp_vusb, tp_gnd, tp_3v3, tp_v5, tp_v12, tp_conv, tp_analog, tp_vcontrol, tp_vcontroln, tp_vref, tp_lsrc, tp_lsnk, '
            'i2c_tp',
      'rf_tp': 'tp_vcen, tp_cv, tp_cvf, tp_cisrc, tp_cisnk, tp_mv, tp_mi',
      'packed_amps': 'vimeas_amps, ampdmeas_amps, cv_amps, ci_amps, cintref_amps',
      'misc': 'fan_drv, fan, jlc_th',
    })

  def multipack(self) -> None:
    self.vimeas_amps = self.PackedBlock(Opa2189())  # low noise opamp
    self.pack(self.vimeas_amps.elements.request('0'), ['control', 'amp', 'amp'])
    self.pack(self.vimeas_amps.elements.request('1'), ['control', 'hvbuf', 'amp'])

    self.cv_amps = self.PackedBlock(Tlv9152())
    self.pack(self.cv_amps.elements.request('0'), ['ref_buf', 'amp'])  # place the reference more centrally
    self.pack(self.cv_amps.elements.request('1'), ['control', 'err_volt', 'amp'])

    self.ci_amps = self.PackedBlock(Tlv9152())
    self.pack(self.ci_amps.elements.request('0'), ['control', 'err_sink', 'amp'])
    self.pack(self.ci_amps.elements.request('1'), ['control', 'err_source', 'amp'])

    self.cintref_amps = self.PackedBlock(Tlv9152())
    self.pack(self.cintref_amps.elements.request('0'), ['control', 'int', 'amp'])
    self.pack(self.cintref_amps.elements.request('1'), ['control', 'dmeas', 'amp'])  # this path matters much less

  def refinements(self) -> Refinements:
    return super().refinements() + Refinements(
      instance_refinements=[
        (['mcu'], Esp32s3_Wroom_1),
        (['reg_v5'], Tps54202h),
        (['reg_3v3'], Tps54202h),
        (['reg_v12'], Lm2733),
        (['reg_analog'], Ap2210),
        (['reg_vref'], Ref30xx),
        (['reg_vcontrol'], Lm2733),

        (['control', 'driver', 'low_fet'], CustomFet),
        (['control', 'driver', 'high_fet'], CustomFet),

        (['control', 'off_sw', 'device'], Sn74lvc1g3157),

        (['cap_conv', 'cap'], JlcAluminumCapacitor),
        (['control', 'driver', 'cap_in1', 'cap'], JlcAluminumCapacitor),

        (['spk', 'conn'], JstPhKVertical),

        (['control', 'isense', 'ranges[0]', 'pwr_sw', 'ic'], Tlp3545a),  # higher current on 3A range
        (['control', 'driver', 'res'], SeriesResistor),  # needed for high power within a basic part
        (['oled', 'device', 'conn'], Fpc050BottomFlip),  # more compact connector, double-fold the FPC ribbon
      ],
      class_refinements=[
        (EspProgrammingHeader, EspProgrammingTc2030),
        (TagConnect, TagConnectNonLegged),  # really for initial flash / emergency upload only
        (Opamp, Tlv9061),  # higher precision opamps
        (AnalogSwitch, Dg468),
        (SolidStateRelay, Tlp170am),
        (BananaSafetyJack, Ct3151),
        (HalfBridgeDriver, Ncp3420),
        (DirectionSwitch, Skrh),
        (TestPoint, CompactKeystone5015),
        (RotaryEncoder, Pec11s),
        (Neopixel, Ws2812c_2020),
        (RfConnector, UflConnector),
        (UsbEsdDiode, Pgb102st23),  # in stock
      ],
      instance_values=[
        (['mcu', 'programming'], 'uart-auto'),
        (['mcu', 'pin_assigns'], [
          # left side
          'speaker.sd=4',
          'speaker.sck=5',
          'speaker.ws=6',
          'int_i2c.sda=7',
          'int_i2c.scl=8',
          'pd_int=9',
          'buck_pwm=10',
          'boost_pwm=11',
          'vconv_sense=12',

          # bottom side
          'adc_cs=15',
          'adc_spi.sck=17',
          'adc_spi.mosi=18',
          'adc_spi.miso=19',
          'adc_clk=20',
          'touch_duck=21',
          'limit_source=22',
          'limit_sink=23',
          'dut0=24',
          'dut1=25',

          # right side
          'rgb=31',
          'fan=32',
          'enc_sw=33',
          'enc_b=34',
          'enc_a=35',
          'qwiic.sda=38',
          'qwiic.scl=39',

          'led=_GPIO0_STRAP',
        ]),

        (['ioe_ui', 'pin_assigns'], [
          'dir_a=4',
          'dir_cen=5',
          'dir_c=6',
          'dir_d=7',
          'dir_b=12',
          'irange_1=9',
          'irange_2=10',
          'irange_0=11',
        ]),

        (['ioe_ctl', 'pin_assigns'], [
          'ramp=4',
          'conv_en=6',
          'conv_en_sense=7',

          'low_gate=12',
          'high_gate=11',
          'off_0=9',
        ]),

        # allow the regulator to go into tracking mode
        (['reg_v5', 'power_path', 'dutycycle_limit'], Range(0, float('inf'))),
        (['reg_v5', 'power_path', 'inductor_current_ripple'], Range(0.01, 0.5)),  # trade higher Imax for lower L

        # JLC does not have frequency specs, must be checked TODO
        (['reg_3v3', 'power_path', 'inductor', 'manual_frequency_rating'], Range.all()),
        (['reg_v5', 'power_path', 'inductor', 'manual_frequency_rating'], Range.all()),
        (['reg_v12', 'power_path', 'inductor', 'manual_frequency_rating'], Range.all()),
        (['conv', 'power_path', 'inductor', 'manual_frequency_rating'], Range.all()),
        (['reg_vcontrol', 'power_path', 'inductor', 'manual_frequency_rating'], Range.all()),
        (['vusb_sense', 'Rs', 'res', 'res', 'footprint_spec'], "Resistor_SMD:R_1206_3216Metric"),
        (['convin_sense', 'Rs', 'res', 'res', 'footprint_spec'], ParamValue(['vusb_sense', 'Rs', 'res', 'res', 'footprint_spec'])),

        (['ramp', 'drv', 'footprint_spec'], 'Package_DFN_QFN:PQFN-8-EP_6x5mm_P1.27mm_Generic'),

        # less aggressive derating for smaller part
        (['control', 'driver', 'cap_in1', 'cap', 'voltage_rating_derating'], 0.8),

        # ignore derating on 20v - it's really broken =(
        (['reg_v5', 'power_path', 'in_cap', 'cap', 'exact_capacitance'], False),
        (['reg_v5', 'power_path', 'in_cap', 'cap', 'voltage_rating_derating'], 0.85),
        (['reg_v12', 'cf', 'voltage_rating_derating'], 0.85),
        (['conv', 'power_path', 'in_cap', 'cap', 'exact_capacitance'], False),
        (['conv', 'power_path', 'in_cap', 'cap', 'voltage_rating_derating'], 0.85),
        (['conv', 'power_path', 'out_cap', 'cap', 'exact_capacitance'], False),
        (['conv', 'power_path', 'out_cap', 'cap', 'voltage_rating_derating'], 0.9),  # allow using a 35V cap
        (['conv', 'power_path', 'out_cap', 'cap', 'require_basic_part'], False),
        (['control', 'driver', 'cap_in2', 'cap', 'voltage_rating_derating'], 0.9),
        (['control', 'driver', 'cap_in3', 'cap', 'voltage_rating_derating'], 0.9),
        (['reg_vcontrol', 'cf', 'voltage_rating_derating'], 0.85),
        (['reg_vcontrol', 'power_path', 'out_cap', 'cap', 'exact_capacitance'], False),
        (['reg_vcontrol', 'power_path', 'out_cap', 'cap', 'voltage_rating_derating'], 0.85),
        (['conv', 'boost_sw', 'high_fet', 'gate_voltage'], ParamValue(
          ['conv', 'boost_sw', 'low_fet', 'gate_voltage']
        )),  # TODO model is broken for unknown reasons
        (['boot', 'c_fly_pos', 'voltage_rating_derating'], 0.85),
        (['boot', 'c_fly_neg', 'voltage_rating_derating'], 0.85),
        (['conv', 'boost_sw', 'low_fet', 'footprint_spec'], 'Package_DFN_QFN:PQFN-8-EP_6x5mm_P1.27mm_Generic'),
        (['conv', 'boost_sw', 'low_fet', 'part'], "BSC093N04LSG"),  # lower total power
        # require all FETs to be the same; note boost must elaborate first
        (['conv', 'buck_sw', 'low_fet', 'part'], ParamValue(['conv', 'boost_sw', 'low_fet', 'actual_part'])),
        (['conv', 'buck_sw', 'high_fet', 'part'], ParamValue(['conv', 'boost_sw', 'low_fet', 'actual_part'])),
        (['conv', 'boost_sw', 'high_fet', 'part'], ParamValue(['conv', 'boost_sw', 'low_fet', 'actual_part'])),
        (['conv', 'boost_sw', 'gate_res'], Range.from_tolerance(4.7, 0.05)),
        (['conv', 'buck_sw', 'gate_res'], ParamValue(['conv', 'boost_sw', 'gate_res'])),

        (['control', 'int_link', 'sink_impedance'], RangeExpr.INF),  # waive impedance check for integrator in

        (['control', 'isense', 'ranges[0]', 'isense', 'res', 'res', 'require_basic_part'], False),
        (['control', 'isense', 'ranges[1]', 'isense', 'res', 'res', 'require_basic_part'], False),
        (['control', 'isense', 'ranges[2]', 'isense', 'res', 'res', 'require_basic_part'], False),

        (['control', 'driver', 'res', 'count'], 3),
        (['control', 'driver', 'high_fet', 'footprint_spec'], 'Package_TO_SOT_THT:TO-220-3_Horizontal_TabUp'),
        (['control', 'driver', 'high_fet', 'part_spec'], 'IRF540N'),
        (['control', 'driver', 'low_fet', 'footprint_spec'], 'Package_TO_SOT_THT:TO-220-3_Horizontal_TabUp'),
        (['control', 'driver', 'low_fet', 'part_spec'], 'IRF9540'),  # has a 30V/4A SOA

        (['prot_vusb', 'diode', 'footprint_spec'], 'Diode_SMD:D_SMA'),
        (['prot_conv', 'diode', 'footprint_spec'], 'Diode_SMD:D_SMA'),
        (['prot_3v3', 'diode', 'footprint_spec'], 'Diode_SMD:D_SMA'),

        # reduce maximum SSR drive current to be within the IO expander limit
        (['control', 'isense', 'ranges[0]', 'pwr_sw', 'ic', 'led_current_recommendation'], Range(0.002, 0.010)),
        (['control', 'isense', 'ranges[1]', 'pwr_sw', 'ic', 'led_current_recommendation'], Range(0.002, 0.010)),
        (['control', 'isense', 'ranges[2]', 'pwr_sw', 'ic', 'led_current_recommendation'], Range(0.002, 0.010)),
        (['spk_drv', 'pwr', 'current_draw'], Range(6.0e-7, 0.25)),  # assume speakers will be pretty mild

        # the basic parts in the 100kOhm range is pretty limited
        (['ramp', 'div', 'bottom_res', 'require_basic_part'], False),
        (['reg_v5', 'fb', 'div', 'top_res', 'require_basic_part'], False),
        (['reg_v12', 'fb', 'div', 'top_res', 'require_basic_part'], False),
        (['reg_vcontrol', 'fb', 'div', 'top_res', 'require_basic_part'], False),
        (['reg_vcontrol', 'fb', 'div', 'bottom_res', 'require_basic_part'], False),

        # use more basic parts
        (['control', 'snub_c', 'cap', 'voltage_rating_derating'], 0.60),  # allow use of a 50V basic part caps
        (['control', 'ifilt', 'c', 'voltage_rating_derating'], 0.60),

        # note, can't limit 5v reg and 12v reg feedback series, no overlap w/ downstream part supply voltages
        (['ramp', 'div', 'series'], 6),
        (['oled', 'iref_res', 'resistance'], Range.from_tolerance(1e6, 0.05)),  # use 1M resistor, up from 910k
        (['ramp', 'drv', 'gate_voltage'], Range(0.0, 10.0)),  # gate max isn't parsed, but typically up to 20v

        # reduce line items
        (['control', 'err_source', 'diode', 'part'], ParamValue(['reg_v12', 'rect', 'actual_part'])),
        (['control', 'err_sink', 'diode', 'part'], ParamValue(['reg_v12', 'rect', 'actual_part'])),
        (['reg_vcontrol', 'rect', 'part'], ParamValue(['reg_v12', 'rect', 'actual_part'])),
        (['conv', 'buck_sw', 'driver', 'boot', 'part'], ParamValue(['reg_v12', 'rect', 'actual_part'])),
        (['conv', 'boost_sw', 'driver', 'boot', 'part'], ParamValue(['reg_v12', 'rect', 'actual_part'])),

        (['convin_sense', 'Rs', 'res', 'res', 'part'], ParamValue(['vusb_sense', 'Rs', 'res', 'res', 'part'])),
        (['vusb_sense', 'Rs', 'res', 'res', 'require_basic_part'], False),
        (['convin_sense', 'Rs', 'res', 'res', 'require_basic_part'], False),
        (['reg_3v3', 'power_path', 'inductor', 'part'], ParamValue(['reg_v5', 'power_path', 'inductor', 'actual_part'])),
        (['reg_vcontrol', 'power_path', 'inductor', 'part'], ParamValue(['reg_v12', 'power_path', 'inductor', 'actual_part'])),
        (['filt_vcontroln', 'fb', 'part'], ParamValue(['dac_ferrite', 'fb', 'actual_part'])),
        # the low-leakage TVS diodes aren't in the parts table, so directly insert the LCSC part
        (['prot_vusb', 'diode', 'lcsc_part'], ParamValue(['control', 'tvs_p', 'lcsc_part'])),
        (['prot_conv', 'diode', 'lcsc_part'], ParamValue(['control', 'tvs_p', 'lcsc_part'])),
        (['prot_3v3', 'diode', 'lcsc_part'], ParamValue(['control', 'tvs_n', 'lcsc_part'])),  # note, 5v zener diode

        # out of stock / unassembleable parts
        (['conv', 'power_path', 'out_cap', 'cap', 'part'], "C3216X5R1V226MTJ00E"),
      ],
      class_values=[
        (CompactKeystone5015, ['lcsc_part'], 'C5199798'),

        (Mcp3561, ['ic', 'ch', '0', 'impedance'], Range(260e3, 510e3)),  # GAIN=1 or lower
        (Mcp3561, ['ic', 'ch', '1', 'impedance'], Range(260e3, 510e3)),  # GAIN=1 or lower
        (Mcp3561, ['ic', 'ch', '2', 'impedance'], Range(260e3, 510e3)),  # GAIN=1 or lower
        (Mcp3561, ['ic', 'ch', '3', 'impedance'], Range(260e3, 510e3)),  # GAIN=1 or lower

        (Ws2812c_2020, ['device', 'lcsc_part'], 'C3646929'),  # similar device suitable for economic assembly
      ]
    )


class UsbSourceMeasureTestCase(unittest.TestCase):
  def test_design(self) -> None:
    compile_board_inplace(UsbSourceMeasure)<|MERGE_RESOLUTION|>--- conflicted
+++ resolved
@@ -140,12 +140,7 @@
       'VG+': self.pwr_gate_pos, 'VG-': self.pwr_gate_neg
     }
 
-<<<<<<< HEAD
-  @init_in_parent
   def __init__(self, current: RangeLike, rds_on: RangeLike, gate_clamp_voltage: RangeLike):
-=======
-  def __init__(self, current: RangeLike, rds_on: RangeLike):
->>>>>>> a5e46b04
     super().__init__()
 
     self.pwr = self.Port(VoltageSink.empty(), [Power])
@@ -237,13 +232,8 @@
     return {'M': self.actual, 'T': self.target, 'F': self.target_fine, '3': self.output, 'S': self.sense_out,
             'V+': self.pwr, 'V-': self.gnd}
 
-<<<<<<< HEAD
-  @init_in_parent
   def __init__(self, input_resistance: RangeLike = 0*Ohm(tol=0), *,
                dir: StringLike = '', res: RangeLike = 0*Ohm(tol=0), fine_scale: FloatLike = 0,
-=======
-  def __init__(self, diode_spec: StringLike, output_resistance: RangeLike, input_resistance: RangeLike, *,
->>>>>>> a5e46b04
                series: IntLike = 24, tolerance: FloatLike = 0.01):
     super().__init__()
 
