import unittest

from edg import *


class SwdCortexSourceHeaderHorizontal(ProgrammingConnector, FootprintBlock):
  def __init__(self) -> None:
    super().__init__()

    self.pwr = self.Port(VoltageSink(), [Power])
    self.gnd = self.Port(Ground(), [Common])  # TODO pin at 0v
    self.swd = self.Port(SwdTargetPort(), [Input])
    self.swo = self.Port(DigitalBidir(), optional=True)
    self.tdi = self.Port(DigitalBidir(), optional=True)

  def contents(self):
    super().contents()

    self.footprint(
      'J', 'edg:PinHeader_2x05_P1.27mm_Horizontal_Shrouded',
      {
        '1': self.pwr,
        '2': self.swd.swdio,
        '3': self.gnd,
        '4': self.swd.swclk,
        '5': self.gnd,
        '6': self.swo,
        # '7': ,  # key pin technically doesn't exist
        '8': self.tdi,  # or NC
        '9': self.gnd,
        '10': self.swd.reset,
      },
      mfr='CNC Tech', part='3220-10-0200-00',
      value='SWD'
    )


class SwdCortexSourceTagConnect(ProgrammingConnector, FootprintBlock):
  def __init__(self) -> None:
    super().__init__()

    self.pwr = self.Port(VoltageSink.empty(), [Power])
    self.gnd = self.Port(Ground.empty(), [Common])  # TODO pin at 0v
    self.swd = self.Port(SwdTargetPort.empty(), [Input])
    self.swo = self.Port(DigitalBidir.empty(), optional=True)

  def contents(self):
    super().contents()

    self.conn = self.Block(PinHeader254DualShroudedInline(6))
    self.connect(self.pwr, self.conn.pins.request('1').adapt_to(VoltageSink()))
    self.connect(self.swd.swdio, self.conn.pins.request('2').adapt_to(DigitalBidir()))  # also TMS
    self.connect(self.swd.reset, self.conn.pins.request('3').adapt_to(DigitalSink()))
    self.connect(self.swd.swclk, self.conn.pins.request('4').adapt_to(DigitalSink()))
    self.connect(self.gnd, self.conn.pins.request('5').adapt_to(Ground()))
    self.connect(self.swo, self.conn.pins.request('6').adapt_to(DigitalBidir()))


class SwdSourceBitBang(InternalSubcircuit, Block):
  def __init__(self) -> None:
    super().__init__()
    self.reset_in = self.Port(DigitalSink.empty())
    self.swclk_in = self.Port(DigitalSink.empty())
    self.swdio_in = self.Port(DigitalSink.empty())  # driving side
    self.swdio_out = self.Port(DigitalSource.empty())  # target side
    self.swo_out = self.Port(DigitalSource.empty())

    self.swd = self.Port(SwdHostPort.empty(), [Output])
    self.swo_in = self.Port(DigitalSink.empty())

  def contents(self) -> None:
    super().contents()

    self.reset_res = self.Block(Resistor(resistance=22*Ohm(tol=0.05)))
    self.swclk_res = self.Block(Resistor(resistance=22*Ohm(tol=0.05)))
    self.swdio_res = self.Block(Resistor(resistance=22*Ohm(tol=0.05)))
    self.swdio_drv_res = self.Block(Resistor(resistance=100*Ohm(tol=0.05)))

    self.swo_res = self.Block(Resistor(resistance=22*Ohm(tol=0.05)))

    self.connect(self.reset_res.a.adapt_to(DigitalSink()), self.reset_in)
    self.connect(self.reset_res.b.adapt_to(DigitalSource()), self.swd.reset)
    self.connect(self.swclk_res.a.adapt_to(DigitalSink()), self.swclk_in)
    self.connect(self.swclk_res.b.adapt_to(DigitalSource()), self.swd.swclk)
    self.connect(self.swdio_drv_res.a.adapt_to(DigitalSink()), self.swdio_in)
    self.connect(self.swdio_res.a.adapt_to(DigitalBidir()),
                 self.swdio_drv_res.b.adapt_to(DigitalBidir()),
                 self.swdio_out)
    self.connect(self.swdio_res.b.adapt_to(DigitalSink()), self.swd.swdio)
    self.connect(self.swo_res.a.adapt_to(DigitalSource()), self.swo_out)
    self.connect(self.swo_res.b.adapt_to(DigitalSink()), self.swo_in)


class SwdDebugger(JlcBoardTop):
  def contents(self) -> None:
    super().contents()

    self.usb = self.Block(UsbCReceptacle())

    self.vusb = self.connect(self.usb.pwr)
    self.gnd = self.connect(self.usb.gnd)

    with self.implicit_connect(
        ImplicitConnect(self.vusb, [Power]),
        ImplicitConnect(self.gnd, [Common]),
    ) as imp:
<<<<<<< HEAD
      self.usb_reg = imp.Block(LinearRegulator(3.3*Volt(tol=0.05)))
      self.usb_esd = imp.Block(UsbEsdDiode())
      self.usb_net = self.connect(self.usb.usb, self.usb_esd.usb)

      self.target_reg = imp.Block(Ap2204k(3.3*Volt(tol=0.05)))
=======
      self.vusb_protect = imp.Block(ProtectionZenerDiode(voltage=(5.25, 6)*Volt))
>>>>>>> d4703b56

      self.usb_reg = imp.Block(LinearRegulator(3.3*Volt(tol=0.05)))
      self.v3v3 = self.connect(self.usb_reg.pwr_out)

      self.target_reg = imp.Block(Ap2204k(3.3*Volt(tol=0.05)))
      self.vtarget = self.connect(self.target_reg.pwr_out)

    with self.implicit_connect(
        ImplicitConnect(self.v3v3, [Power]),
        ImplicitConnect(self.gnd, [Common]),
    ) as imp:
      self.mcu = imp.Block(IoController())

      (self.usb_esd, ), self.usb_chain = self.chain(self.usb.usb, imp.Block(UsbEsdDiode()), self.mcu.usb.request())

      (self.led_tgt, ), _ = self.chain(self.mcu.gpio.request(f'led_target'),
                                       imp.Block(IndicatorLed(Led.Yellow)))
      (self.led_usb, ), _ = self.chain(self.mcu.gpio.request(f'led_usb'),
                                       imp.Block(IndicatorLed(Led.White)))

      (self.en_pull, ), _ = self.chain(self.mcu.gpio.request('target_reg_en'),
                                      imp.Block(PullupResistor(4.7*kOhm(tol=0.1))),
                                      self.target_reg.en)

      self.target_drv = imp.Block(SwdSourceBitBang())
      self.connect(self.mcu.gpio.request('target_swclk'), self.target_drv.swclk_in)  # TODO BMP uses pin 15
      self.connect(self.mcu.gpio.request('target_swdio_out'), self.target_drv.swdio_out)
      self.connect(self.mcu.gpio.request('target_swdio_in'), self.target_drv.swdio_in)
      self.connect(self.mcu.gpio.request('target_reset'), self.target_drv.reset_in)
      self.connect(self.mcu.gpio.request('target_swo'), self.target_drv.swo_out)

    with self.implicit_connect(
            ImplicitConnect(self.vtarget, [Power]),
            ImplicitConnect(self.gnd, [Common]),
    ) as imp:
      self.target = imp.Block(SwdCortexSourceTagConnect())
      self.connect(self.target_drv.swd, self.target.swd)
      self.connect(self.target_drv.swo_in, self.target.swo)

      self.led_target = imp.Block(VoltageIndicatorLed(Led.Green))
      (self.target_sense, ), _ = self.chain(
        self.vtarget,
        imp.Block(VoltageDivider(output_voltage=1.65*Volt(tol=0.05), impedance=4.7/2*kOhm(tol=0.05))),
        self.mcu.adc.request('target_vsense')
      )

  def refinements(self) -> Refinements:
    return super().refinements() + Refinements(
      instance_refinements=[
        (['mcu'], Stm32f103_48),
<<<<<<< HEAD
        (['mcu', 'swd'], SwdCortexTargetTc2050),
        (['mcu', 'swd', 'conn'], TagConnectNonLegged),
        (['sw_usb', 'package'], SmtSwitchRa),
        (['sw_tgt', 'package'], SmtSwitchRa),
=======
        (['mcu', 'swd'], SwdCortexTargetTagConnect),
        (['mcu', 'swd', 'conn'], TagConnectNonLegged),
>>>>>>> d4703b56
        (['usb_reg'], Ap2204k),
      ],
      instance_values=[
        (['refdes_prefix'], 'S'),  # unique refdes for panelization
        (['vusb_protect', 'diode', 'footprint_spec'], 'Diode_SMD:D_SOD-323'),

        (['mcu', 'crystal', 'frequency'], Range.from_tolerance(8000000, 0.005)),
        (['mcu', 'pin_assigns'], [
          # these are pinnings on stock st-link
          'target_vsense=PA0',
          'target_swclk=PB13',
          'target_swdio_out=PB14',
          'target_swdio_in=PB12',
          'target_reset=PB0',
          'target_swo=PA10',
          'led_target=PA9',
          # these are custom additional parts
          'led_usb=13',
          'target_reg_en=38',
        ]),

        # 2.2uF generates a 1206, but 4.7uF allows a 0805
        (['usb_reg', 'out_cap', 'cap', 'capacitance'], Range.from_tolerance(4.7e-6, 0.2)),
        (['target_reg', 'out_cap', 'cap', 'capacitance'], Range.from_tolerance(4.7e-6, 0.2)),

        (['mcu', 'swd_swo_pin'], 'PB3'),
      ],
      class_values=[
        (SmdStandardPackage, ["smd_min_package"], "0402"),
      ],
    )


class SwdDebuggerTestCase(unittest.TestCase):
  def test_design(self) -> None:
    compile_board_inplace(SwdDebugger)<|MERGE_RESOLUTION|>--- conflicted
+++ resolved
@@ -104,15 +104,7 @@
         ImplicitConnect(self.vusb, [Power]),
         ImplicitConnect(self.gnd, [Common]),
     ) as imp:
-<<<<<<< HEAD
-      self.usb_reg = imp.Block(LinearRegulator(3.3*Volt(tol=0.05)))
-      self.usb_esd = imp.Block(UsbEsdDiode())
-      self.usb_net = self.connect(self.usb.usb, self.usb_esd.usb)
-
-      self.target_reg = imp.Block(Ap2204k(3.3*Volt(tol=0.05)))
-=======
       self.vusb_protect = imp.Block(ProtectionZenerDiode(voltage=(5.25, 6)*Volt))
->>>>>>> d4703b56
 
       self.usb_reg = imp.Block(LinearRegulator(3.3*Volt(tol=0.05)))
       self.v3v3 = self.connect(self.usb_reg.pwr_out)
@@ -163,15 +155,8 @@
     return super().refinements() + Refinements(
       instance_refinements=[
         (['mcu'], Stm32f103_48),
-<<<<<<< HEAD
-        (['mcu', 'swd'], SwdCortexTargetTc2050),
-        (['mcu', 'swd', 'conn'], TagConnectNonLegged),
-        (['sw_usb', 'package'], SmtSwitchRa),
-        (['sw_tgt', 'package'], SmtSwitchRa),
-=======
         (['mcu', 'swd'], SwdCortexTargetTagConnect),
         (['mcu', 'swd', 'conn'], TagConnectNonLegged),
->>>>>>> d4703b56
         (['usb_reg'], Ap2204k),
       ],
       instance_values=[
