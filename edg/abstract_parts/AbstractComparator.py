--- conflicted
+++ resolved
@@ -1,10 +1,7 @@
 from typing import Mapping
 
-<<<<<<< HEAD
 from .ResistiveDivider import FeedbackVoltageDivider, VoltageDivider
-=======
 from ..abstract_parts import Analog
->>>>>>> 673d4324
 from ..electronics_model import *
 
 
