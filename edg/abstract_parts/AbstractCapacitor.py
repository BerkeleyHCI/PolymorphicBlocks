--- conflicted
+++ resolved
@@ -336,7 +336,6 @@
     return self
 
 
-<<<<<<< HEAD
 class AnalogCapacitor(DiscreteApplication, KiCadImportableBlock):
   """Capacitor attached to an analog line, that presents as an open model-wise.
   """
@@ -365,9 +364,6 @@
 
 
 class CombinedCapacitorElement(Capacitor):  # to avoid an abstract part error
-=======
-class CombinedCapacitorElement(Capacitor):
->>>>>>> a5e46b04
   def contents(self):
     super().contents()
     self.assign(self.actual_capacitance, self.capacitance)  # fake it, since a combined capacitance is handwavey
