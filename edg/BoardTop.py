from electronics_lib import *


class BaseBoardTop(DesignTop):
  """Design top with refinements for intermediate-level (0603+ SMD), hand-solderable components."""
  def refinements(self) -> Refinements:
    return super().refinements() + Refinements(
      class_refinements=[
        (Resistor, GenericChipResistor),
        (Capacitor, GenericMlcc),
        (Inductor, DigikeyInductor),
        (Switch, SmtSwitch),
        (Diode, DigikeySmtDiode),
        (Led, SmtLed),
        (RgbLedCommonAnode, SmtRgbLed),
        (ZenerDiode, DigikeySmtZenerDiode),
        (Fet, DigikeyFet),
        (SwitchFet, DigikeySwitchFet),
        (Crystal, DigikeyCrystal),

        (IndicatorSinkLed, IndicatorSinkLedResistor),

        (Fpc050, HiroseFh12sh),
        (UsbEsdDiode, Tpd2e009),
        (TestPoint, TeRc),

        (SwdCortexTargetWithTdiConnector, SwdCortexTargetHeader),

        (Vl53l0x, Vl53l0xApplication)
      ],
    )


class BoardTop(BaseBoardTop):
  pass


class JlcToolingHoles(Block):
  def contents(self):
    super().contents()
    self.th1 = self.Block(JlcToolingHole())
    self.th2 = self.Block(JlcToolingHole())
    self.th3 = self.Block(JlcToolingHole())


class JlcBoardTop(BaseBoardTop):
  """Design top with refinements to use parts from JLC's assembly service and including the tooling holes"""
  def contents(self):
    super().contents()
    self.jlc_th = self.Block(JlcToolingHoles())

  def refinements(self) -> Refinements:
    return super().refinements() + Refinements(
      class_refinements=[
        (Resistor, JlcResistor),
        (Capacitor, JlcCapacitor),
        (Inductor, JlcInductor),
        (ResistorArray, JlcResistorArray),
        (Crystal, JlcCrystal),

        (Switch, JlcSwitch),
        (Led, JlcLed),
        (ZenerDiode, JlcZenerDiode),
        (Diode, JlcDiode),
        (Fet, JlcFet),

        (UsbEsdDiode, Esda5v3l),
<<<<<<< HEAD
        (Opamp, Lmv321),
=======
        (TestPoint, Keystone5015),  # this is larger, but is part of JLC's parts inventory
>>>>>>> 9b18e420
      ],
      class_values=[  # realistically only RCs are going to likely be basic parts
        (JlcResistor, ['require_basic_part'], True),
        (JlcCapacitor, ['require_basic_part'], True),
      ],
    )<|MERGE_RESOLUTION|>--- conflicted
+++ resolved
@@ -65,11 +65,7 @@
         (Fet, JlcFet),
 
         (UsbEsdDiode, Esda5v3l),
-<<<<<<< HEAD
         (Opamp, Lmv321),
-=======
-        (TestPoint, Keystone5015),  # this is larger, but is part of JLC's parts inventory
->>>>>>> 9b18e420
       ],
       class_values=[  # realistically only RCs are going to likely be basic parts
         (JlcResistor, ['require_basic_part'], True),
