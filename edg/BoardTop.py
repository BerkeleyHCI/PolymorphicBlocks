--- conflicted
+++ resolved
@@ -36,7 +36,6 @@
   pass
 
 
-<<<<<<< HEAD
 class SimpleBoardTop(BaseBoardTop):
   """A BoardTop with refinements that make getting started easier but may not be desirable everywhere."""
   def refinements(self) -> Refinements:
@@ -48,14 +47,14 @@
         (JlcInductor, ['ignore_frequency'], True),
       ],
     )
-=======
+    
+    
 class JlcToolingHoles(Block):
   def contents(self):
     super().contents()
     self.th1 = self.Block(JlcToolingHole())
     self.th2 = self.Block(JlcToolingHole())
     self.th3 = self.Block(JlcToolingHole())
->>>>>>> dcf8daa0
 
 
 class JlcBoardTop(BaseBoardTop):
