from __future__ import annotations

from typing import *

from deprecated import deprecated

from .. import edgir

if TYPE_CHECKING:
  from .Blocks import BaseBlock


class Builder:
  def __init__(self) -> None:
    self.stack: List[BaseBlock] = []

  def push_element(self, elt: BaseBlock) -> Optional[BaseBlock]:
    """Pushes a new element onto the context stack, returning the previous top element.
    Ignores if the element is already on top of the stack."""
    prev_elt = self.get_enclosing_block()
    if not self.stack or self.stack[-1] is not elt:  # prevent double-pushing
      self.stack.append(elt)
    return prev_elt

  def pop_to(self, elt: Optional[BaseBlock]) -> None:
    while (elt is None and self.stack) or (elt is not None and self.stack[-1] is not elt):
      self.stack.pop()

  def get_enclosing_block(self) -> Optional[BaseBlock]:
    if not self.stack:
      return None
    else:
      return self.stack[-1]

<<<<<<< HEAD
  def curr_context_within_top(self, depth: int) -> bool:
    return len(self.stack) <= depth

  def is_top(self, elt: Refable) -> bool:
    """Returns whether the argument elt is the top of the stack, the element being constructed.
    Inner elements can have simplified construction for optimization."""
    assert len(self.stack) >= 1
    return self.stack[0] is elt

  def is_top2(self, elt: Refable) -> bool:
    """Returns whether the argument elt is the top or first-inner on the stack.
    Inner elements can have simplified construction for optimization."""
    assert len(self.stack) >= 1
    return self.stack[0] is elt or ((len(self.stack) >= 2) and self.stack[1] is elt)
=======
  @deprecated("use get_enclosing_block() instead, context frames can only be blocks now")
  def get_curr_context(self) -> Optional[BaseBlock]:
    return self.get_enclosing_block()
>>>>>>> f2b1a58a

  def elaborate_toplevel(self, block: BaseBlock, *,
                         is_generator: bool = False,
                         generate_values: Iterable[Tuple[edgir.LocalPath, edgir.ValueLit]] = []) -> edgir.HierarchyBlock:
    assert self.get_enclosing_block() is None
    self.push_element(block)
    try:
      if is_generator:  # TODO this is kind of nasty =(
        elaborated = block._generated_def_to_proto(generate_values)  # type: ignore
      else:  # TODO check is a GeneratorBlock w/o circular imports?
        elaborated = block._elaborated_def_to_proto()

      return elaborated
    except Exception as e:
      raise Exception(f"While elaborating {block.__class__}") from e
    finally:
      self.pop_to(None)


builder = Builder()<|MERGE_RESOLUTION|>--- conflicted
+++ resolved
@@ -32,26 +32,24 @@
     else:
       return self.stack[-1]
 
-<<<<<<< HEAD
+  @deprecated("use get_enclosing_block() instead, context frames can only be blocks now")
+  def get_curr_context(self) -> Optional[BaseBlock]:
+    return self.get_enclosing_block()
+
   def curr_context_within_top(self, depth: int) -> bool:
     return len(self.stack) <= depth
 
-  def is_top(self, elt: Refable) -> bool:
+  def is_top(self, elt: BaseBlock) -> bool:
     """Returns whether the argument elt is the top of the stack, the element being constructed.
     Inner elements can have simplified construction for optimization."""
     assert len(self.stack) >= 1
     return self.stack[0] is elt
 
-  def is_top2(self, elt: Refable) -> bool:
+  def is_top2(self, elt: BaseBlock) -> bool:
     """Returns whether the argument elt is the top or first-inner on the stack.
     Inner elements can have simplified construction for optimization."""
     assert len(self.stack) >= 1
     return self.stack[0] is elt or ((len(self.stack) >= 2) and self.stack[1] is elt)
-=======
-  @deprecated("use get_enclosing_block() instead, context frames can only be blocks now")
-  def get_curr_context(self) -> Optional[BaseBlock]:
-    return self.get_enclosing_block()
->>>>>>> f2b1a58a
 
   def elaborate_toplevel(self, block: BaseBlock, *,
                          is_generator: bool = False,
