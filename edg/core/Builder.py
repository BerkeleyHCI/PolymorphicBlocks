from __future__ import annotations

from typing import *

from deprecated import deprecated

from .. import edgir

if TYPE_CHECKING:
  from .Blocks import BaseBlock


class Builder:
  def __init__(self) -> None:
    self.stack: List[BaseBlock] = []

  def push_element(self, elt: BaseBlock) -> Optional[BaseBlock]:
    """Pushes a new element onto the context stack, returning the previous top element.
    Ignores if the element is already on top of the stack."""
    prev_elt = self.get_enclosing_block()
    if not self.stack or self.stack[-1] is not elt:  # prevent double-pushing
      self.stack.append(elt)
    return prev_elt

<<<<<<< HEAD
  def pop_to(self, elt: Optional[BaseBlock]) -> None:
    if (elt is None and not self.stack) or (elt is not None and self.stack[-1] is elt):
      return

    self.stack.pop()
    assert (elt is None and not self.stack) or (elt is not None and self.stack[-1] is elt)
=======
  def pop_to(self, prev: Optional[BaseBlock]) -> None:
    """Pops at most one element from stack, expecting prev to be at the top of the stack.
    The pattern should be one pop for one push, and allowing that duplicate pushes are ignored."""
    if (prev is None and not self.stack) or (prev is not None and self.stack[-1] is prev):
      return

    self.stack.pop()
    assert (prev is None and not self.stack) or (prev is not None and self.stack[-1] is prev)
>>>>>>> a5e46b04

  def get_enclosing_block(self) -> Optional[BaseBlock]:
    if not self.stack:
      return None
    else:
      return self.stack[-1]

  @deprecated("use get_enclosing_block() instead, context frames can only be blocks now")
  def get_curr_context(self) -> Optional[BaseBlock]:
    return self.get_enclosing_block()

  def curr_context_within_top(self, depth: int) -> bool:
    return len(self.stack) <= depth

  def is_top(self, elt: BaseBlock) -> bool:
    """Returns whether the argument elt is the top of the stack, the element being constructed.
    Inner elements can have simplified construction for optimization."""
    assert len(self.stack) >= 1
    return self.stack[0] is elt

  def is_top2(self, elt: BaseBlock) -> bool:
    """Returns whether the argument elt is the top or first-inner on the stack.
    Inner elements can have simplified construction for optimization."""
    assert len(self.stack) >= 1
    return self.stack[0] is elt or ((len(self.stack) >= 2) and self.stack[1] is elt)

  def elaborate_toplevel(self, block: BaseBlock, *,
                         is_generator: bool = False,
                         generate_values: Iterable[Tuple[edgir.LocalPath, edgir.ValueLit]] = []) -> edgir.HierarchyBlock:
    try:
      if is_generator:  # TODO this is kind of nasty =(
        elaborated = block._generated_def_to_proto(generate_values)  # type: ignore
      else:  # TODO check is a GeneratorBlock w/o circular imports?
        elaborated = block._elaborated_def_to_proto()

      return elaborated
    except Exception as e:
      raise Exception(f"While elaborating {block.__class__}") from e


builder = Builder()<|MERGE_RESOLUTION|>--- conflicted
+++ resolved
@@ -22,14 +22,6 @@
       self.stack.append(elt)
     return prev_elt
 
-<<<<<<< HEAD
-  def pop_to(self, elt: Optional[BaseBlock]) -> None:
-    if (elt is None and not self.stack) or (elt is not None and self.stack[-1] is elt):
-      return
-
-    self.stack.pop()
-    assert (elt is None and not self.stack) or (elt is not None and self.stack[-1] is elt)
-=======
   def pop_to(self, prev: Optional[BaseBlock]) -> None:
     """Pops at most one element from stack, expecting prev to be at the top of the stack.
     The pattern should be one pop for one push, and allowing that duplicate pushes are ignored."""
@@ -38,7 +30,6 @@
 
     self.stack.pop()
     assert (prev is None and not self.stack) or (prev is not None and self.stack[-1] is prev)
->>>>>>> a5e46b04
 
   def get_enclosing_block(self) -> Optional[BaseBlock]:
     if not self.stack:
