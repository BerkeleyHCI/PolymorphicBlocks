--- conflicted
+++ resolved
@@ -108,16 +108,11 @@
 
 class InitParamBinding(ParamBinding):
   """Binding that indicates this is a parameter from an __init__ argument.
-<<<<<<< HEAD
-  Can optionally take a value, which would have a binding in the parent's scope."""
+  Can optionally take a value, which is the raw value passed into __init__."""
   def __repr__(self) -> str:
     return f"InitParam({self.parent}={self.value})"
 
-  def __init__(self, parent: ParamParentTypes, value: Optional[ConstraintExpr] = None):
-=======
-  Can optionally take a value, which is the raw value passed into __init__."""
   def __init__(self, parent: ParamParentTypes, value: Optional[Any] = None):
->>>>>>> a5e46b04
     super().__init__(parent)
     self.value = value
 
