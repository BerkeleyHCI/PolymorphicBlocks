--- conflicted
+++ resolved
@@ -132,13 +132,8 @@
     # TODO this isn't the intended hook and uses side effects, but it works for now
     self.assign(self.lcsc_part, self.PART_NUMBERS[length])
     self.assign(self.actual_basic_part, False)
-<<<<<<< HEAD
     return (f'Connector_FFC-FPC:TE_{length//10}-1734839-{length%10}_1x{length:02d}-1MP_P0.5mm_Horizontal',
             "Jushuo", f"AFC07-S{length:02d}ECA-00")  # CA is packaging
-=======
-    return (f'Connector_FFC-FPC:Hirose_FH12-{length}S-0.5SH_1x{length:02d}-1MP_P0.50mm_Horizontal',
-            "Jushuo", f"AFC07-S{length:02d}EC*-00")  # CA is packaging
->>>>>>> 2080f8ae
 
 
 class Te1734839(Fpc050Top, FootprintPassiveConnector):
