from typing import Optional, cast

from electronics_abstract_parts import *
from electronics_model.PassivePort import PassiveAdapterVoltageSink, PassiveAdapterVoltageSource


class Supercap(DiscreteComponent, FootprintBlock):  # TODO actually model supercaps and parts selection
  def __init__(self) -> None:
    super().__init__()
    self.pos = self.Port(VoltageSink())
    self.neg = self.Port(Ground())

  def contents(self):
    super().contents()
    self.footprint(
      'C', 'Capacitor_THT:CP_Radial_D14.0mm_P5.00mm',  # actually 13.5
      {
        '1': self.pos,
        '2': self.neg,
      },
      part='DBN-5R5D334T',  # TODO this is too high resistance
      datasheet='http://www.elna.co.jp/en/capacitor/double_layer/catalog/pdf/dbn_e.pdf',
    )


class BufferedSupply(PowerConditioner):
  """Implements a current limiting source with an opamp for charging a supercap, and a Vf-limited diode
  for discharging

  See https://electronics.stackexchange.com/questions/178605/op-amp-mosfet-constant-current-power-source
  """
  @init_in_parent
  def __init__(self, charging_current: RangeLike, sense_resistance: RangeLike,
               voltage_drop: RangeLike) -> None:
    super().__init__()

    self.charging_current = self.ArgParameter(charging_current)
    self.sense_resistance = self.ArgParameter(sense_resistance)
    self.voltage_drop = self.ArgParameter(voltage_drop)

    self.pwr = self.Port(VoltageSink.empty(), [Power, Input])
    self.pwr_out = self.Port(VoltageSource.empty(), [Output])
    self.require(self.pwr.current_draw.within(self.pwr_out.link().current_drawn +
                                              (0, self.charging_current.upper()) +
                                              (0, 0.05)))  # TODO nonhacky bounds on opamp/sense resistor current draw
    self.sc_out = self.Port(VoltageSource.empty(), optional=True)
    self.gnd = self.Port(Ground.empty(), [Common])

    max_in_voltage = self.pwr.link().voltage.upper()
    max_charge_current = self.charging_current.upper()

    # Upstream power domain
    # TODO improve connect modeling everywhere
    with self.implicit_connect(
        ImplicitConnect(self.pwr, [Power]),
        ImplicitConnect(self.gnd, [Common]),
    ) as imp:
      self.sense = self.Block(Resistor(  # TODO replace with SeriesResistor/CurrentSenseResistor - that propagates current
        resistance=self.sense_resistance,
        power=(0, max_charge_current * max_charge_current * self.sense_resistance.upper())
      ))
      self.connect(self.pwr, self.sense.a.adapt_to(VoltageSink(
        current_draw=(0, max_charge_current)
      )))

      self.fet = self.Block(Fet.PFet(
        drain_voltage=(0, max_in_voltage), drain_current=(0, max_charge_current),
        gate_voltage=(self.pwr.link().voltage.lower(), max_in_voltage),
        rds_on=(0, 0.5)*Ohm,  # TODO kind of arbitrary
        gate_charge=(0, float('inf')),
        power=(0, max_in_voltage * max_charge_current)
      ))
      self.connect(self.fet.source, self.sense.b)

      self.diode = self.Block(Diode(
        reverse_voltage=(0, max_in_voltage), current=self.charging_current, voltage_drop=self.voltage_drop,
        reverse_recovery_time=(0, float('inf'))
      ))
      self.connect(self.diode.anode.adapt_to(VoltageSink()),
                   self.fet.drain.adapt_to(VoltageSource(
                     voltage_out=self.pwr.link().voltage)
                   ),
                   self.sc_out)

      self.pwr_out_merge = self.Block(MergedVoltageSource()).connected_from(
        self.pwr,
        self.diode.cathode.adapt_to(VoltageSource(
          voltage_out=(self.pwr.link().voltage.lower() - self.voltage_drop.upper(), self.pwr.link().voltage.upper())
        ))  # TODO replace with SeriesVoltageDiode or something that automatically calculates voltage drops?
      )
      self.connect(self.pwr_out_merge.pwr_out, self.pwr_out)

      # TODO check if this tolerance stackup is stacking in the right direction... it might not
      low_sense_volt_diff = self.charging_current.lower() * self.sense_resistance.lower()
      high_sense_volt_diff = self.charging_current.upper() * self.sense_resistance.upper()
      low_sense_volt = self.pwr.link().voltage.lower() - high_sense_volt_diff
      high_sense_volt = self.pwr.link().voltage.upper() - low_sense_volt_diff

      self.set = imp.Block(VoltageDivider(output_voltage=(low_sense_volt, high_sense_volt), impedance=(1, 10) * kOhm))
      self.connect(self.set.input, self.pwr)  # TODO use chain
      self.amp = imp.Block(Opamp())
      self.connect(self.set.output, self.amp.inp)
      self.connect(self.amp.inn, self.sense.b.adapt_to(AnalogSource(
        voltage_out=(0, self.pwr.link().voltage.upper()),
        # TODO calculate operating signal level
      )))
      self.connect(self.amp.out, self.fet.gate.adapt_to(AnalogSink()))

    self.cap = self.Block(Supercap())
    self.connect(self.sc_out, self.cap.pos)
    self.connect(self.gnd, self.cap.neg)


class SingleDiodePowerMerge(PowerConditioner, Block):
  """Single-diode power merge block for two voltage sources, where the lower voltage one is diode-gated and less
  preferred if both are connected.
  """
  @init_in_parent
  def __init__(self, voltage_drop: RangeLike, reverse_recovery_time: RangeLike = RangeExpr.ALL) -> None:
    super().__init__()

    self.pwr_in = self.Port(VoltageSink.empty())  # high-priority source
    self.pwr_in_diode = self.Port(VoltageSink.empty())  # low-priority source
    self.pwr_out = self.Port(VoltageSource.empty())

    self.diode = self.Block(Diode(
      reverse_voltage=(0, self.pwr_in.link().voltage.upper() - self.pwr_in_diode.link().voltage.lower()),
      current=self.pwr_out.link().current_drawn,
      voltage_drop=voltage_drop,
      reverse_recovery_time=reverse_recovery_time,
    ))

    self.require(self.pwr_in_diode.link().voltage.upper() - self.diode.voltage_drop.lower() <= self.pwr_in.link().voltage.lower())

    self.connect(self.pwr_in_diode, self.diode.anode.adapt_to(VoltageSink(
      current_draw=self.pwr_out.link().current_drawn
    )))

    self.merge = self.Block(MergedVoltageSource()).connected_from(
      self.pwr_in,
      self.diode.cathode.adapt_to(VoltageSource(
        voltage_out=(self.pwr_in_diode.link().voltage.lower() - self.diode.voltage_drop.upper(),
                     self.pwr_in_diode.link().voltage.upper() - self.diode.voltage_drop.lower()),
        current_limits=(-float('inf'), float('inf'))
      ))
    )
    self.connect(self.merge.pwr_out, self.pwr_out)


class DiodePowerMerge(PowerConditioner, Block):
  """Diode power merge block for two voltage sources.
  """
  @init_in_parent
  def __init__(self, voltage_drop: RangeLike, reverse_recovery_time: RangeLike = (0, float('inf'))) -> None:
    super().__init__()

    self.pwr_in1 = self.Port(VoltageSink.empty())
    self.pwr_in2 = self.Port(VoltageSink.empty())
    self.pwr_out = self.Port(VoltageSource.empty())

    output_lower = self.pwr_in1.link().voltage.lower().min(self.pwr_in2.link().voltage.lower()) - RangeExpr._to_expr_type(voltage_drop).upper()
    self.diode1 = self.Block(Diode(
      reverse_voltage=(0, self.pwr_in1.link().voltage.upper() - output_lower),
      current=self.pwr_out.link().current_drawn,
      voltage_drop=voltage_drop,
      reverse_recovery_time=reverse_recovery_time,
    ))
    self.diode2 = self.Block(Diode(
      reverse_voltage=(0, self.pwr_in2.link().voltage.upper() - output_lower),
      current=self.pwr_out.link().current_drawn,
      voltage_drop=voltage_drop,
      reverse_recovery_time=reverse_recovery_time,
    ))

    self.merge = self.Block(MergedVoltageSource()).connected_from(
      self.diode1.cathode.adapt_to(VoltageSource(
        voltage_out=(self.pwr_in1.link().voltage.lower() - self.diode1.voltage_drop.upper(),
                     self.pwr_in1.link().voltage.upper()),
        current_limits=(-float('inf'), float('inf'))
      )),
      self.diode2.cathode.adapt_to(VoltageSource(
        voltage_out=(self.pwr_in2.link().voltage.lower() - self.diode2.voltage_drop.upper(),
                     self.pwr_in2.link().voltage.upper()),
        current_limits=(-float('inf'), float('inf'))
      ))
    )
    self.connect(self.diode1.anode.adapt_to(VoltageSink(
      voltage_limits=(-float('inf'), float('inf')),
      current_draw=self.pwr_out.link().current_drawn
    )), self.pwr_in1)
    self.connect(self.diode2.anode.adapt_to(VoltageSink(
      voltage_limits=(-float('inf'), float('inf')),
      current_draw=self.pwr_out.link().current_drawn
    )), self.pwr_in2)

    self.connect(self.merge.pwr_out, self.pwr_out)


class PriorityPowerOr(PowerConditioner, KiCadSchematicBlock, Block):
  """Power merge block for two power inputs, where the high priority input (e.g. USB) is higher voltage and
  the low priority input is lower voltage (e.g. battery).
  The higher priority input incurs a diode drop, while the lower priority input has a FET.
  As a side effect, the FET power path also acts as reverse polarity protection.
  """
  @init_in_parent
  def __init__(self, diode_voltage_drop: RangeLike, fet_rds_on: RangeLike) -> None:
    super().__init__()

    self.gnd = self.Port(Ground.empty())
    self.pwr_hi = self.Port(VoltageSink.empty())  # high-priority higher-voltage source
    self.pwr_lo = self.Port(VoltageSink.empty())  # low-priority lower-voltage source
    self.pwr_out = self.Port(VoltageSource.empty())

    self.diode_voltage_drop = self.ArgParameter(diode_voltage_drop)
    self.fet_rds_on = self.ArgParameter(fet_rds_on)

  def contents(self):
    super().contents()

    # FET behavior requires the high priority path to be higher voltage
    self.require(self.pwr_hi.link().voltage.lower() > self.pwr_lo.link().voltage.upper())

    output_current_draw = self.pwr_out.link().current_drawn
    self.pdr = self.Block(Resistor(10*kOhm(tol=0.01)))
    self.diode = self.Block(Diode(
      reverse_voltage=(0, self.pwr_lo.link().voltage.upper()),
      current=output_current_draw,
      voltage_drop=self.diode_voltage_drop,
    ))
    self.fet = self.Block(Fet.PFet(  # doesn't account for reverse protection
      drain_voltage=(0, self.pwr_hi.link().voltage.upper() - self.pwr_lo.link().voltage.lower()),
      drain_current=output_current_draw,
      # gate voltage accounts for a possible power on transient
      gate_voltage=(-self.pwr_hi.link().voltage.upper(), (self.pwr_hi.link().voltage.upper())),
      rds_on=self.fet_rds_on
    ))

    self.import_kicad(
      self.file_path("resources", f"{self.__class__.__name__}.kicad_sch"),
      conversions={
        'pwr_hi': VoltageSink(
          current_draw=output_current_draw
        ),
        'pwr_lo': VoltageSink(
          current_draw=output_current_draw
        ),
        'pwr_out': VoltageSource(
          voltage_out=self.pwr_lo.link().voltage.hull(
            # use the spec voltage drop since using the actual voltage drop causes a circular dependency
            # (where current depends on voltage, but the diode voltage drop depends on the diode selection
            # which depends on the current through)
            self.pwr_hi.link().voltage - self.diode_voltage_drop),
        ),
        'gnd': Ground(),
      })

  def connected_from(self, gnd: Optional[Port[VoltageLink]] = None, pwr_hi: Optional[Port[VoltageLink]] = None,
                     pwr_lo: Optional[Port[VoltageLink]] = None) -> 'PriorityPowerOr':
    """Convenience function to connect ports, returning this object so it can still be given a name."""
    if gnd is not None:
      cast(Block, builder.get_enclosing_block()).connect(gnd, self.gnd)
    if pwr_hi is not None:
      cast(Block, builder.get_enclosing_block()).connect(pwr_hi, self.pwr_hi)
    if pwr_lo is not None:
      cast(Block, builder.get_enclosing_block()).connect(pwr_lo, self.pwr_lo)
    return self


<<<<<<< HEAD
class SoftPowerGate(PowerSwitch, KiCadSchematicBlock, Block):  # migrate from the multimater
  """A high-side PFET power gate that has a button to power on, can be latched on by an external signal,
  and provides the button output as a signal.
  """

  @init_in_parent
  def __init__(self, pull_resistance: RangeLike = 10 * kOhm(tol=0.05), amp_resistance: RangeLike = 10 * kOhm(tol=0.05),
               diode_drop: RangeLike = (0, 0.4) * Volt):
    super().__init__()
    self.pwr_in = self.Port(VoltageSink.empty(), [Input])
    self.pwr_out = self.Port(VoltageSource.empty(), [Output], doc="Gate controlled power out")
    self.gnd = self.Port(Ground.empty(), [Common])

    self.btn_out = self.Port(DigitalSingleSource.empty(), optional=True,
                             doc="Allows the button state to be read independently of the control signal")
    self.btn_in = self.Port(DigitalBidir.empty(), doc="Should be connected to a button output. Do not connect IO")
    self.control = self.Port(DigitalSink.empty(), doc="external control to latch the power on")  # digital level control - gnd-referenced NFET gate

    self.pull_resistance = self.ArgParameter(pull_resistance)
    self.amp_resistance = self.ArgParameter(amp_resistance)
    self.diode_drop = self.ArgParameter(diode_drop)

  def contents(self):
    super().contents()
    control_voltage = self.btn_in.link().voltage.hull(self.gnd.link().voltage)
    pwr_voltage = self.pwr_out.link().voltage.hull(self.gnd.link().voltage)
    pwr_current = self.pwr_out.link().current_drawn.hull(RangeExpr.ZERO)

    self.pull_res = self.Block(Resistor(
      resistance=self.pull_resistance
    ))
    self.pwr_fet = self.Block(Fet.PFet(
      drain_voltage=pwr_voltage,
      drain_current=pwr_current,
      gate_voltage=(-control_voltage.upper(), control_voltage.upper()),  # TODO this ignores the diode drop
    ))

    self.amp_res = self.Block(Resistor(
      resistance=self.amp_resistance
    ))
    self.amp_fet = self.Block(Fet.NFet(
      drain_voltage=control_voltage,
      drain_current=RangeExpr.ZERO,  # effectively no current
      gate_voltage=(self.control.link().output_thresholds.upper(), self.control.link().voltage.upper())
    ))

    self.ctl_diode = self.Block(Diode(
      reverse_voltage=control_voltage,
      current=RangeExpr.ZERO,  # effectively no current
      voltage_drop=self.diode_drop,
      reverse_recovery_time=RangeExpr.ALL
    ))

    self.btn_diode = self.Block(Diode(
      reverse_voltage=control_voltage,
      current=RangeExpr.ZERO,  # effectively no current
      voltage_drop=self.diode_drop,
      reverse_recovery_time=RangeExpr.ALL
    ))

    self.import_kicad(self.file_path("resources", f"{self.__class__.__name__}.kicad_sch"),
                      conversions={
                        'pwr_in': VoltageSink(
                          current_draw=self.pwr_out.link().current_drawn,
                          voltage_limits=RangeExpr.ALL,
                        ),
                        'pwr_out': VoltageSource(
                          voltage_out=self.pwr_in.link().voltage,
                          current_limits=RangeExpr.ALL,
                        ),
                        'control': DigitalSink(),  # TODO more modeling here?
                        'gnd': Ground(),
                        'btn_out': DigitalSingleSource(
                          voltage_out=self.gnd.link().voltage,
                          output_thresholds=(self.gnd.link().voltage.upper(), float('inf')),
                          low_signal_driver=True
                        ),
                        'btn_in': DigitalBidir(
                          voltage_out=self.gnd.link().voltage,
                          output_thresholds=(self.gnd.link().voltage.upper(), float('inf')),
                          pullup_capable=True,
                        )
                      })


class SoftPowerSwitch(PowerSwitch, Block):
  """A software power switch that adds a power button a user can turn on
  """
  @init_in_parent
  def __init__(self, pull_resistance: RangeLike = 10 * kOhm(tol=0.05), amp_resistance: RangeLike = 10 * kOhm(tol=0.05),
               diode_drop: RangeLike = (0, 0.4) * Volt):
    super().__init__()
    self.pwr_gate = self.Block(SoftPowerGate(pull_resistance, amp_resistance, diode_drop))
    self.gnd = self.Export(self.pwr_gate.gnd, [Common])
    self.pwr_in = self.Export(self.pwr_gate.pwr_in, [Input])
    self.pwr_out = self.Export(self.pwr_gate.pwr_out, [Output])
    self.btn_out = self.Export(self.pwr_gate.btn_out)
    self.control = self.Export(self.pwr_gate.control)

  def contents(self):
    super().contents()
    with self.implicit_connect(
            ImplicitConnect(self.gnd, [Common]),
    ) as imp:
      self.btn = imp.Block(DigitalSwitch())
    self.connect(self.pwr_gate.btn_in, self.btn.out)
=======
class PmosReverseProtection(PowerConditioner, KiCadSchematicBlock, Block):
  """Reverse polarity protection using a PMOS. This method has lower power loss over diode-based protection.
  100R-330R is good but 1k-50k can be used for continuous load.
  Ref: https://components101.com/articles/design-guide-pmos-mosfet-for-reverse-voltage-polarity-protection
  """

  @init_in_parent
  def __init__(self, gate_resistor: RangeLike = 10 * kOhm(tol=0.05), rds_on: RangeLike = (0, 0.1) * Ohm):
    super().__init__()
    self.gnd = self.Port(Ground.empty(), [Common])
    self.pwr_in = self.Port(VoltageSink.empty())
    self.pwr_out = self.Port(VoltageSource.empty())

    self.gate_resistor = self.ArgParameter(gate_resistor)
    self.rds_on = self.ArgParameter(rds_on)

  def contents(self):
    super().contents()
    output_current_draw = self.pwr_out.link().current_drawn
    self.fet = self.Block(Fet.PFet(
      drain_voltage=(0, self.pwr_out.link().voltage.upper()),
      drain_current=output_current_draw,
      gate_voltage=(- self.pwr_out.link().voltage.upper(), self.pwr_out.link().voltage.upper()),
      rds_on=self.rds_on,
    ))

    self.res = self.Block(Resistor(self.gate_resistor))
    # TODO: generate zener diode for high voltage applications
    #  self.diode = self.Block(ZenerDiode(self.clamp_voltage))

    self.import_kicad(
      self.file_path("resources", f"{self.__class__.__name__}.kicad_sch"),
      conversions={
        'pwr_in': VoltageSink(
          current_draw=output_current_draw,
        ),
        'pwr_out': VoltageSource(
          voltage_out=self.pwr_in.link().voltage,
        ),
        'gnd': Ground(),
      })


class PmosChargerReverseProtection(PowerConditioner, KiCadSchematicBlock, Block):
  """Charging capable a battery reverse protection using PMOS transistors. The highest battery voltage is bounded by the
  transistors' Vgs/Vds. There is also a rare case when this circuit being disconnected when a charger is connected first.
  But always reverse protect. R1 and R2 are the pullup bias resistors for mp1 and mp2 PFet.
  More info at: https://www.edn.com/reverse-voltage-protection-for-battery-chargers/
  """

  @init_in_parent
  def __init__(self, r1_val: RangeLike = 100 * kOhm(tol=0.01), r2_val: RangeLike = 100 * kOhm(tol=0.01),
               rds_on: RangeLike = (0, 0.1) * Ohm):
    super().__init__()

    self.gnd = self.Port(Ground.empty(), [Common])
    self.pwr_out = self.Port(VoltageSource.empty(), doc="Power output for a load which will be also reverse protected from the battery")
    self.pwr_in = self.Port(VoltageSink.empty(), doc="Power input from the battery")
    self.chg_in = self.Port(VoltageSink.empty(), doc="Charger input to charge the battery. Must be connected to pwr_out.")
    self.chg_out = self.Port(VoltageSource.empty(), doc="Charging output to the battery chg port. Must be connected to pwr_in,")

    self.r1_val = self.ArgParameter(r1_val)
    self.r2_val = self.ArgParameter(r2_val)
    self.rds_on = self.ArgParameter(rds_on)

  def contents(self):
    super().contents()
    self.r1 = self.Block(Resistor(resistance=self.r1_val))
    self.r2 = self.Block(Resistor(resistance=self.r2_val))

    batt_voltage = self.pwr_in.link().voltage.hull(self.chg_in.link().voltage).hull(self.gnd.link().voltage)

    # taking the max of the current for the both direction. 0 lower bound
    batt_current = self.pwr_out.link().current_drawn.hull(self.chg_out.link().current_drawn).hull((0, 0))
    power = batt_current * batt_current * self.rds_on
    r1_current = batt_voltage / self.r1.resistance

    # Create the PMOS transistors and resistors based on the provided schematic
    self.mp1 = self.Block(Fet.PFet(
      drain_voltage=batt_voltage, drain_current=r1_current,
      gate_voltage=(-batt_voltage.upper(), batt_voltage.upper()),
      rds_on=self.rds_on,
    ))
    self.mp2 = self.Block(Fet.PFet(
      drain_voltage=batt_voltage, drain_current=batt_current,
      gate_voltage=(- batt_voltage.upper(), batt_voltage.upper()),
      rds_on=self.rds_on,
      power=power
    ))

    chg_in_adapter = self.Block(PassiveAdapterVoltageSink())
    setattr(self, '(adapter)chg_in', chg_in_adapter)  # hack so the netlister recognizes this as an adapter
    self.connect(self.mp1.source, chg_in_adapter.src)
    self.connect(self.chg_in, chg_in_adapter.dst)

    chg_out_adapter = self.Block(PassiveAdapterVoltageSource())
    setattr(self, '(adapter)chg_out', chg_out_adapter)  # hack so the netlister recognizes this as an adapter
    self.connect(self.r2.b, chg_out_adapter.src)
    self.connect(self.chg_out, chg_out_adapter.dst)

    self.import_kicad(
      self.file_path("resources", f"{self.__class__.__name__}.kicad_sch"),
      conversions={
        'pwr_in': VoltageSink(
          current_draw=batt_current
        ),
        'pwr_out': VoltageSource(
          voltage_out=batt_voltage
        ),
        'gnd': Ground(),
      })
>>>>>>> e6a7bf7d
<|MERGE_RESOLUTION|>--- conflicted
+++ resolved
@@ -266,7 +266,119 @@
     return self
 
 
-<<<<<<< HEAD
+class PmosReverseProtection(PowerConditioner, KiCadSchematicBlock, Block):
+  """Reverse polarity protection using a PMOS. This method has lower power loss over diode-based protection.
+  100R-330R is good but 1k-50k can be used for continuous load.
+  Ref: https://components101.com/articles/design-guide-pmos-mosfet-for-reverse-voltage-polarity-protection
+  """
+
+  @init_in_parent
+  def __init__(self, gate_resistor: RangeLike = 10 * kOhm(tol=0.05), rds_on: RangeLike = (0, 0.1) * Ohm):
+    super().__init__()
+    self.gnd = self.Port(Ground.empty(), [Common])
+    self.pwr_in = self.Port(VoltageSink.empty())
+    self.pwr_out = self.Port(VoltageSource.empty())
+
+    self.gate_resistor = self.ArgParameter(gate_resistor)
+    self.rds_on = self.ArgParameter(rds_on)
+
+  def contents(self):
+    super().contents()
+    output_current_draw = self.pwr_out.link().current_drawn
+    self.fet = self.Block(Fet.PFet(
+      drain_voltage=(0, self.pwr_out.link().voltage.upper()),
+      drain_current=output_current_draw,
+      gate_voltage=(- self.pwr_out.link().voltage.upper(), self.pwr_out.link().voltage.upper()),
+      rds_on=self.rds_on,
+    ))
+
+    self.res = self.Block(Resistor(self.gate_resistor))
+    # TODO: generate zener diode for high voltage applications
+    #  self.diode = self.Block(ZenerDiode(self.clamp_voltage))
+
+    self.import_kicad(
+      self.file_path("resources", f"{self.__class__.__name__}.kicad_sch"),
+      conversions={
+        'pwr_in': VoltageSink(
+          current_draw=output_current_draw,
+        ),
+        'pwr_out': VoltageSource(
+          voltage_out=self.pwr_in.link().voltage,
+        ),
+        'gnd': Ground(),
+      })
+
+
+class PmosChargerReverseProtection(PowerConditioner, KiCadSchematicBlock, Block):
+  """Charging capable a battery reverse protection using PMOS transistors. The highest battery voltage is bounded by the
+  transistors' Vgs/Vds. There is also a rare case when this circuit being disconnected when a charger is connected first.
+  But always reverse protect. R1 and R2 are the pullup bias resistors for mp1 and mp2 PFet.
+  More info at: https://www.edn.com/reverse-voltage-protection-for-battery-chargers/
+  """
+
+  @init_in_parent
+  def __init__(self, r1_val: RangeLike = 100 * kOhm(tol=0.01), r2_val: RangeLike = 100 * kOhm(tol=0.01),
+               rds_on: RangeLike = (0, 0.1) * Ohm):
+    super().__init__()
+
+    self.gnd = self.Port(Ground.empty(), [Common])
+    self.pwr_out = self.Port(VoltageSource.empty(), doc="Power output for a load which will be also reverse protected from the battery")
+    self.pwr_in = self.Port(VoltageSink.empty(), doc="Power input from the battery")
+    self.chg_in = self.Port(VoltageSink.empty(), doc="Charger input to charge the battery. Must be connected to pwr_out.")
+    self.chg_out = self.Port(VoltageSource.empty(), doc="Charging output to the battery chg port. Must be connected to pwr_in,")
+
+    self.r1_val = self.ArgParameter(r1_val)
+    self.r2_val = self.ArgParameter(r2_val)
+    self.rds_on = self.ArgParameter(rds_on)
+
+  def contents(self):
+    super().contents()
+    self.r1 = self.Block(Resistor(resistance=self.r1_val))
+    self.r2 = self.Block(Resistor(resistance=self.r2_val))
+
+    batt_voltage = self.pwr_in.link().voltage.hull(self.chg_in.link().voltage).hull(self.gnd.link().voltage)
+
+    # taking the max of the current for the both direction. 0 lower bound
+    batt_current = self.pwr_out.link().current_drawn.hull(self.chg_out.link().current_drawn).hull((0, 0))
+    power = batt_current * batt_current * self.rds_on
+    r1_current = batt_voltage / self.r1.resistance
+
+    # Create the PMOS transistors and resistors based on the provided schematic
+    self.mp1 = self.Block(Fet.PFet(
+      drain_voltage=batt_voltage, drain_current=r1_current,
+      gate_voltage=(-batt_voltage.upper(), batt_voltage.upper()),
+      rds_on=self.rds_on,
+    ))
+    self.mp2 = self.Block(Fet.PFet(
+      drain_voltage=batt_voltage, drain_current=batt_current,
+      gate_voltage=(- batt_voltage.upper(), batt_voltage.upper()),
+      rds_on=self.rds_on,
+      power=power
+    ))
+
+    chg_in_adapter = self.Block(PassiveAdapterVoltageSink())
+    setattr(self, '(adapter)chg_in', chg_in_adapter)  # hack so the netlister recognizes this as an adapter
+    self.connect(self.mp1.source, chg_in_adapter.src)
+    self.connect(self.chg_in, chg_in_adapter.dst)
+
+    chg_out_adapter = self.Block(PassiveAdapterVoltageSource())
+    setattr(self, '(adapter)chg_out', chg_out_adapter)  # hack so the netlister recognizes this as an adapter
+    self.connect(self.r2.b, chg_out_adapter.src)
+    self.connect(self.chg_out, chg_out_adapter.dst)
+
+    self.import_kicad(
+      self.file_path("resources", f"{self.__class__.__name__}.kicad_sch"),
+      conversions={
+        'pwr_in': VoltageSink(
+          current_draw=batt_current
+        ),
+        'pwr_out': VoltageSource(
+          voltage_out=batt_voltage
+        ),
+        'gnd': Ground(),
+      })
+
+
 class SoftPowerGate(PowerSwitch, KiCadSchematicBlock, Block):  # migrate from the multimater
   """A high-side PFET power gate that has a button to power on, can be latched on by an external signal,
   and provides the button output as a signal.
@@ -372,117 +484,4 @@
             ImplicitConnect(self.gnd, [Common]),
     ) as imp:
       self.btn = imp.Block(DigitalSwitch())
-    self.connect(self.pwr_gate.btn_in, self.btn.out)
-=======
-class PmosReverseProtection(PowerConditioner, KiCadSchematicBlock, Block):
-  """Reverse polarity protection using a PMOS. This method has lower power loss over diode-based protection.
-  100R-330R is good but 1k-50k can be used for continuous load.
-  Ref: https://components101.com/articles/design-guide-pmos-mosfet-for-reverse-voltage-polarity-protection
-  """
-
-  @init_in_parent
-  def __init__(self, gate_resistor: RangeLike = 10 * kOhm(tol=0.05), rds_on: RangeLike = (0, 0.1) * Ohm):
-    super().__init__()
-    self.gnd = self.Port(Ground.empty(), [Common])
-    self.pwr_in = self.Port(VoltageSink.empty())
-    self.pwr_out = self.Port(VoltageSource.empty())
-
-    self.gate_resistor = self.ArgParameter(gate_resistor)
-    self.rds_on = self.ArgParameter(rds_on)
-
-  def contents(self):
-    super().contents()
-    output_current_draw = self.pwr_out.link().current_drawn
-    self.fet = self.Block(Fet.PFet(
-      drain_voltage=(0, self.pwr_out.link().voltage.upper()),
-      drain_current=output_current_draw,
-      gate_voltage=(- self.pwr_out.link().voltage.upper(), self.pwr_out.link().voltage.upper()),
-      rds_on=self.rds_on,
-    ))
-
-    self.res = self.Block(Resistor(self.gate_resistor))
-    # TODO: generate zener diode for high voltage applications
-    #  self.diode = self.Block(ZenerDiode(self.clamp_voltage))
-
-    self.import_kicad(
-      self.file_path("resources", f"{self.__class__.__name__}.kicad_sch"),
-      conversions={
-        'pwr_in': VoltageSink(
-          current_draw=output_current_draw,
-        ),
-        'pwr_out': VoltageSource(
-          voltage_out=self.pwr_in.link().voltage,
-        ),
-        'gnd': Ground(),
-      })
-
-
-class PmosChargerReverseProtection(PowerConditioner, KiCadSchematicBlock, Block):
-  """Charging capable a battery reverse protection using PMOS transistors. The highest battery voltage is bounded by the
-  transistors' Vgs/Vds. There is also a rare case when this circuit being disconnected when a charger is connected first.
-  But always reverse protect. R1 and R2 are the pullup bias resistors for mp1 and mp2 PFet.
-  More info at: https://www.edn.com/reverse-voltage-protection-for-battery-chargers/
-  """
-
-  @init_in_parent
-  def __init__(self, r1_val: RangeLike = 100 * kOhm(tol=0.01), r2_val: RangeLike = 100 * kOhm(tol=0.01),
-               rds_on: RangeLike = (0, 0.1) * Ohm):
-    super().__init__()
-
-    self.gnd = self.Port(Ground.empty(), [Common])
-    self.pwr_out = self.Port(VoltageSource.empty(), doc="Power output for a load which will be also reverse protected from the battery")
-    self.pwr_in = self.Port(VoltageSink.empty(), doc="Power input from the battery")
-    self.chg_in = self.Port(VoltageSink.empty(), doc="Charger input to charge the battery. Must be connected to pwr_out.")
-    self.chg_out = self.Port(VoltageSource.empty(), doc="Charging output to the battery chg port. Must be connected to pwr_in,")
-
-    self.r1_val = self.ArgParameter(r1_val)
-    self.r2_val = self.ArgParameter(r2_val)
-    self.rds_on = self.ArgParameter(rds_on)
-
-  def contents(self):
-    super().contents()
-    self.r1 = self.Block(Resistor(resistance=self.r1_val))
-    self.r2 = self.Block(Resistor(resistance=self.r2_val))
-
-    batt_voltage = self.pwr_in.link().voltage.hull(self.chg_in.link().voltage).hull(self.gnd.link().voltage)
-
-    # taking the max of the current for the both direction. 0 lower bound
-    batt_current = self.pwr_out.link().current_drawn.hull(self.chg_out.link().current_drawn).hull((0, 0))
-    power = batt_current * batt_current * self.rds_on
-    r1_current = batt_voltage / self.r1.resistance
-
-    # Create the PMOS transistors and resistors based on the provided schematic
-    self.mp1 = self.Block(Fet.PFet(
-      drain_voltage=batt_voltage, drain_current=r1_current,
-      gate_voltage=(-batt_voltage.upper(), batt_voltage.upper()),
-      rds_on=self.rds_on,
-    ))
-    self.mp2 = self.Block(Fet.PFet(
-      drain_voltage=batt_voltage, drain_current=batt_current,
-      gate_voltage=(- batt_voltage.upper(), batt_voltage.upper()),
-      rds_on=self.rds_on,
-      power=power
-    ))
-
-    chg_in_adapter = self.Block(PassiveAdapterVoltageSink())
-    setattr(self, '(adapter)chg_in', chg_in_adapter)  # hack so the netlister recognizes this as an adapter
-    self.connect(self.mp1.source, chg_in_adapter.src)
-    self.connect(self.chg_in, chg_in_adapter.dst)
-
-    chg_out_adapter = self.Block(PassiveAdapterVoltageSource())
-    setattr(self, '(adapter)chg_out', chg_out_adapter)  # hack so the netlister recognizes this as an adapter
-    self.connect(self.r2.b, chg_out_adapter.src)
-    self.connect(self.chg_out, chg_out_adapter.dst)
-
-    self.import_kicad(
-      self.file_path("resources", f"{self.__class__.__name__}.kicad_sch"),
-      conversions={
-        'pwr_in': VoltageSink(
-          current_draw=batt_current
-        ),
-        'pwr_out': VoltageSource(
-          voltage_out=batt_voltage
-        ),
-        'gnd': Ground(),
-      })
->>>>>>> e6a7bf7d
+    self.connect(self.pwr_gate.btn_in, self.btn.out)