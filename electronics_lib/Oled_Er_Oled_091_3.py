from electronics_abstract_parts import *
from electronics_lib import Fpc050


class Er_Oled_091_3_Device(DiscreteChip):
    """15-pin FPC connector for the ER-OLED-0.91-3* device, configured to run off
    internal DC/DC
    https://www.buydisplay.com/download/manual/ER-OLED0.91-3_Series_Datasheet.pdf"""
    def __init__(self) -> None:
        super().__init__()

        self.conn = self.Block(Fpc050(length=15))

<<<<<<< HEAD
        self.vcc = self.Export(self.conn.pins.allocate('15').adapt_to(VoltageSource(
            voltage_out=(6.4, 9)*Volt,
            current_limits=0*mAmp(tol=0)  # external draw not allowed, probably does 10-16mA
        )))
        self.vcomh = self.Export(self.conn.pins.allocate('14').adapt_to(VoltageSource(
            voltage_out=self.vcc.voltage_out,  # can program Vcomh to be fractions of Vcc
            current_limits=0*mAmp(tol=0)  # external draw not allowed
        )))
        self.vdd = self.Export(self.conn.pins.allocate('7').adapt_to(VoltageSink(
=======
        self.vcc = self.Export(self.conn.pins.request('15').adapt_to(VoltageSource(
            voltage_out=(6.4, 9),
            current_limits=0*mAmp(tol=0)  # external draw not allowed, probably does 10-16mA
        )))
        self.vdd = self.Export(self.conn.pins.request('7').adapt_to(VoltageSink(
>>>>>>> 9ce26118
            voltage_limits=(1.65, 4)*Volt,  # use the absolute maximum upper limit to allow tolerance on 3.3v
            current_draw=(1, 300)*uAmp
        )))
        # this provides a way to modify the minimum Vbat, which apparently works lower than the datasheet specification
        # and is needed to drive both Vbat and Vdd off of a common 3.3v supply
        # default of 3.3 is using SSD1306 datasheet v1.6, the panel datasheet is more restrictive
        self.vbat_min = self.Parameter(FloatExpr(3.3*Volt))
        self.vbat = self.Export(self.conn.pins.request('5').adapt_to(VoltageSink(
            voltage_limits=(self.vbat_min, 4.2*Volt),
            current_draw=(23, 29)*mAmp
        )))
        self.vss = self.Export(self.conn.pins.request('6').adapt_to(Ground()), [Common])

        din_model = DigitalSink.from_supply(
            self.vss, self.vdd,
            voltage_limit_tolerance=(-0.3, 0.3),  # SSD1306 datasheet, Table 11-1
            input_threshold_factor=(0.2, 0.8)
        )

        self.spi = self.Port(SpiSlave.empty())
        self.connect(self.spi.sck, self.conn.pins.request('11').adapt_to(din_model))
        self.connect(self.spi.mosi, self.conn.pins.request('12').adapt_to(din_model))
        self.spi.miso.not_connected()

        self.dc = self.Export(self.conn.pins.request('10').adapt_to(din_model))
        self.res = self.Export(self.conn.pins.request('9').adapt_to(din_model))
        self.cs = self.Export(self.conn.pins.request('8').adapt_to(din_model))

<<<<<<< HEAD
        self.iref = self.Export(self.conn.pins.allocate('13'))
        self.c2p = self.Export(self.conn.pins.allocate('1'))
        self.c2n = self.Export(self.conn.pins.allocate('2'))
        self.c1p = self.Export(self.conn.pins.allocate('3'))
        self.c1n = self.Export(self.conn.pins.allocate('4'))
=======
        self.vcomh = self.Export(self.conn.pins.request('14'))
        self.iref = self.Export(self.conn.pins.request('13'))
        self.c2p = self.Export(self.conn.pins.request('1'))
        self.c2n = self.Export(self.conn.pins.request('2'))
        self.c1p = self.Export(self.conn.pins.request('3'))
        self.c1n = self.Export(self.conn.pins.request('4'))
>>>>>>> 9ce26118


class Er_Oled_091_3(Lcd, Block):
    """SSD1306-based 0.91" 128x32 monochrome OLED.
    TODO (maybe?) add the power gating circuit in the reference schematic"""
    def __init__(self) -> None:
        super().__init__()
        self.device = self.Block(Er_Oled_091_3_Device())
        self.gnd = self.Export(self.device.vss, [Common])
        self.pwr = self.Export(self.device.vdd, [Power])
        self.reset = self.Export(self.device.res)
        self.spi = self.Export(self.device.spi)
        self.cs = self.Export(self.device.cs)
        self.dc = self.Export(self.device.dc)

    def contents(self):
        super().contents()

        self.connect(self.pwr, self.device.vbat)

        self.c1_cap = self.Block(Capacitor(0.1*uFarad(tol=0.2), (0, 6.3)*Volt))
        self.connect(self.c1_cap.pos, self.device.c1p)
        self.connect(self.c1_cap.neg, self.device.c1n)
        self.c2_cap = self.Block(Capacitor(0.1*uFarad(tol=0.2), (0, 6.3)*Volt))
        self.connect(self.c2_cap.pos, self.device.c2p)
        self.connect(self.c2_cap.neg, self.device.c2n)
        self.iref_res = self.Block(Resistor(resistance=560*kOhm(tol=0.05)))  # TODO dynamic sizing
        self.connect(self.iref_res.a, self.device.iref)
        self.connect(self.iref_res.b.adapt_to(Ground()), self.gnd)
        self.vcomh_cap = self.Block(DecouplingCapacitor((2.2*.8, 20)*uFarad)).connected(self.gnd, self.device.vcomh)

        self.vdd_cap1 = self.Block(DecouplingCapacitor(capacitance=0.1*uFarad(tol=0.2))).connected(self.gnd, self.pwr)
        self.vdd_cap2 = self.Block(DecouplingCapacitor(capacitance=4.7*uFarad(tol=0.2))).connected(self.gnd, self.pwr)

        self.vcc_cap1 = self.Block(DecouplingCapacitor(capacitance=0.1*uFarad(tol=0.2)))\
            .connected(self.gnd, self.device.vcc)
        self.vcc_cap2 = self.Block(DecouplingCapacitor(capacitance=(4.7*.8, 20)*uFarad))\
            .connected(self.gnd, self.device.vcc)<|MERGE_RESOLUTION|>--- conflicted
+++ resolved
@@ -11,7 +11,6 @@
 
         self.conn = self.Block(Fpc050(length=15))
 
-<<<<<<< HEAD
         self.vcc = self.Export(self.conn.pins.allocate('15').adapt_to(VoltageSource(
             voltage_out=(6.4, 9)*Volt,
             current_limits=0*mAmp(tol=0)  # external draw not allowed, probably does 10-16mA
@@ -21,13 +20,6 @@
             current_limits=0*mAmp(tol=0)  # external draw not allowed
         )))
         self.vdd = self.Export(self.conn.pins.allocate('7').adapt_to(VoltageSink(
-=======
-        self.vcc = self.Export(self.conn.pins.request('15').adapt_to(VoltageSource(
-            voltage_out=(6.4, 9),
-            current_limits=0*mAmp(tol=0)  # external draw not allowed, probably does 10-16mA
-        )))
-        self.vdd = self.Export(self.conn.pins.request('7').adapt_to(VoltageSink(
->>>>>>> 9ce26118
             voltage_limits=(1.65, 4)*Volt,  # use the absolute maximum upper limit to allow tolerance on 3.3v
             current_draw=(1, 300)*uAmp
         )))
@@ -56,20 +48,11 @@
         self.res = self.Export(self.conn.pins.request('9').adapt_to(din_model))
         self.cs = self.Export(self.conn.pins.request('8').adapt_to(din_model))
 
-<<<<<<< HEAD
         self.iref = self.Export(self.conn.pins.allocate('13'))
         self.c2p = self.Export(self.conn.pins.allocate('1'))
         self.c2n = self.Export(self.conn.pins.allocate('2'))
         self.c1p = self.Export(self.conn.pins.allocate('3'))
         self.c1n = self.Export(self.conn.pins.allocate('4'))
-=======
-        self.vcomh = self.Export(self.conn.pins.request('14'))
-        self.iref = self.Export(self.conn.pins.request('13'))
-        self.c2p = self.Export(self.conn.pins.request('1'))
-        self.c2n = self.Export(self.conn.pins.request('2'))
-        self.c1p = self.Export(self.conn.pins.request('3'))
-        self.c1n = self.Export(self.conn.pins.request('4'))
->>>>>>> 9ce26118
 
 
 class Er_Oled_091_3(Lcd, Block):
