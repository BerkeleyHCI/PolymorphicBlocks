--- conflicted
+++ resolved
@@ -66,12 +66,9 @@
 
     self.qspi.init_from(SpiController(self._dio_std_model))
     self.qspi_cs.init_from(self._dio_std_model)
-<<<<<<< HEAD
     self.qspi_sd2.init_from(self._dio_std_model)
     self.qspi_sd3.init_from(self._dio_std_model)
-=======
     self.run.init_from(DigitalSink.from_bidir(self._dio_ft_model))
->>>>>>> f557b64d
 
   # Pin/peripheral resource definitions (table 3)
   def _system_pinmap(self) -> Dict[str, CircuitPort]:
