from electronics_abstract_parts import *
from electronics_lib.JlcPart import JlcPart


@abstract_block
class UsbConnector(Connector):
  """USB connector of any generation / type."""
  USB2_VOLTAGE_RANGE = (4.75, 5.25)*Volt
  USB2_CURRENT_LIMITS = (0, 0.5)*Amp


class UsbAReceptacle(UsbConnector, FootprintBlock):
  def __init__(self) -> None:
    super().__init__()
    self.pwr = self.Port(VoltageSink(
      voltage_limits=self.USB2_VOLTAGE_RANGE,
      current_draw=self.USB2_CURRENT_LIMITS
    ), [Power])
    self.gnd = self.Port(Ground(), [Common])

    self.usb = self.Port(UsbDevicePort(), optional=True)
    self.shield = self.Port(Passive(), optional=True)

  def contents(self):
    super().contents()
    self.footprint(
      'J', 'Connector_USB:USB_A_Molex_105057_Vertical',
      {
        '1': self.pwr,
        '4': self.gnd,

        '2': self.usb.dm,
        '3': self.usb.dp,

        '5': self.shield,
      },
      mfr='Molex', part='105057',
      datasheet='https://www.molex.com/pdm_docs/sd/1050570001_sd.pdf'
    )


class UsbCReceptacle_Device(FootprintBlock, JlcPart):
  """Raw USB Type-C Receptacle
  Pullup capable indicates whether this port (or more accurately, the device on the other side) can pull
  up the signal. In UFP (upstream-facing, device) mode the power source should pull up CC."""
  @init_in_parent
  def __init__(self, voltage_out: RangeLike = UsbConnector.USB2_VOLTAGE_RANGE,  # allow custom PD voltage and current
               current_limits: RangeLike = UsbConnector.USB2_CURRENT_LIMITS,
               cc_pullup_capable: BoolLike = Default(False)) -> None:
    super().__init__()
    self.pwr = self.Port(VoltageSource(voltage_out=voltage_out, current_limits=current_limits), optional=True)
    self.gnd = self.Port(GroundSource())

    self.usb = self.Port(UsbHostPort(), optional=True)
    self.shield = self.Port(Passive(), optional=True)

    self.cc = self.Port(UsbCcPort(pullup_capable=cc_pullup_capable), optional=True)

  def contents(self):
    super().contents()

    self.assign(self.lcsc_part, 'C165948')  # note, many other pin-compatible parts also available
    self.assign(self.actual_basic_part, False)
    self.footprint(
      'J', 'Connector_USB:USB_C_Receptacle_XKB_U262-16XN-4BVC11',
      {
        'A1': self.gnd,
        'B12': self.gnd,
        'A4': self.pwr,
        'B9': self.pwr,

        'A5': self.cc.cc1,
        'A6': self.usb.dp,
        'A7': self.usb.dm,
        # 'A8': sbu1,

        # 'B8': sbu2
        'B7': self.usb.dm,
        'B6': self.usb.dp,
        'B5': self.cc.cc2,

        'B4': self.pwr,
        'A9': self.pwr,
        'B1': self.gnd,
        'A12': self.gnd,

        'S1': self.shield,
      },
      mfr='Sparkfun', part='COM-15111',
      datasheet='https://cdn.sparkfun.com/assets/8/6/b/4/5/A40-00119-A52-12.pdf'
    )


class UsbCReceptacle(UsbConnector, GeneratorBlock):
  """USB Type-C Receptacle that automatically generates the CC resistors if CC is not connected."""
  @init_in_parent
  def __init__(self, voltage_out: RangeLike = UsbConnector.USB2_VOLTAGE_RANGE,  # allow custom PD voltage and current
               current_limits: RangeLike = UsbConnector.USB2_CURRENT_LIMITS) -> None:
    super().__init__()

    self.conn = self.Block(UsbCReceptacle_Device(voltage_out=voltage_out, current_limits=current_limits))
    self.pwr = self.Export(self.conn.pwr, optional=True)
    self.gnd = self.Export(self.conn.gnd)
    self.usb = self.Export(self.conn.usb, optional=True)
    self.cc = self.Port(UsbCcPort.empty(), optional=True)  # external connectivity defines the circuit

    self.generator(self.generate, self.pwr.is_connected(), self.cc.is_connected())

  def generate(self, pwr_connected: bool, cc_connected: bool) -> None:
    if cc_connected:  # if CC externally connected, connect directly to USB port
      self.connect(self.cc, self.conn.cc)
      self.require(self.cc.is_connected().implies(self.pwr.is_connected()),
                   "USB power not used when CC connected")
    elif pwr_connected:  # otherwise generate the pulldown resistors for USB2 mode
      (self.cc_pull, ), _ = self.chain(self.conn.cc, self.Block(UsbCcPulldownResistor()))
      self.connect(self.cc_pull.gnd, self.gnd)
      self.require(self.pwr.voltage_out == UsbConnector.USB2_VOLTAGE_RANGE,
                   "when CC not connected, port restricted to USB 2.0 voltage")
      self.require(self.pwr.current_limits == UsbConnector.USB2_CURRENT_LIMITS,
                   "when CC not connected, port restricted to USB 2.0 current")

    # TODO there does not seem to be full agreement on what to do with the shield pin, we arbitrarily ground it
    self.connect(self.gnd, self.conn.shield.as_ground())


@abstract_block
class UsbDeviceConnector(UsbConnector):
  """Abstract base class for a USB 2.0 device-side port connector"""
  def __init__(self) -> None:
    super().__init__()
    self.pwr = self.Port(VoltageSource.empty(), optional=True)
    self.gnd = self.Port(GroundSource.empty())

    self.usb = self.Port(UsbHostPort.empty(), optional=True)


class UsbMicroBReceptacle(UsbDeviceConnector, FootprintBlock):
  def __init__(self) -> None:
    super().__init__()

  def contents(self):
    super().contents()
    self.pwr.init_from(VoltageSource(
      voltage_out=self.USB2_VOLTAGE_RANGE,
      current_limits=self.USB2_CURRENT_LIMITS
    ))
    self.gnd.init_from(GroundSource())
    self.usb.init_from(UsbHostPort())

    self.footprint(
      'J', 'Connector_USB:USB_Micro-B_Molex-105017-0001',
      {
        '1': self.pwr,
        '5': self.gnd,

        '2': self.usb.dm,
        '3': self.usb.dp,

        # '4': TODO: ID pin

        '6': self.gnd,  # actually shield
      },
      mfr='Molex', part='105017-0001',
      datasheet='https://www.molex.com/pdm_docs/sd/1050170001_sd.pdf'
    )


<<<<<<< HEAD
class UsbDeviceCReceptacle(UsbDeviceConnector):
  """Implementation of a USB device using a Type-C receptacle as a upstream-facing port.
  Includes pull-down resistors on the CC pins so a Type-C downstream-facing port can supply the default 5v power.
  High speed pins are left open."""
  def __init__(self) -> None:
    super().__init__()

  def contents(self) -> None:
    # TODO for a UFP we expect a pull-up on the CC lines on the DFP side
    self.port = self.Block(UsbCReceptacle(cc_pullup_capable=True))
    self.connect(self.pwr, self.port.pwr)
    self.connect(self.usb, self.port.usb)

    (self.cc_pull, ), _ = self.chain(self.port.cc, self.Block(UsbCcPulldownResistor()))
    self.connect(self.gnd, self.port.gnd, self.port.shield.adapt_to(Ground()), self.cc_pull.gnd)


=======
>>>>>>> b81094a9
class UsbCcPulldownResistor(Block):
  """Pull-down resistors on the CC lines for a device to request power from a type-C UFP port,
  without needing a USB PD IC."""
  def __init__(self) -> None:
    super().__init__()
    self.cc = self.Port(UsbCcPort.empty(), [Input])
    self.gnd = self.Port(Ground.empty(), [Common])

  def contents(self) -> None:
    super().contents()
    pdr_model = PulldownResistor(resistance=5.1*kOhm(tol=0.01))
    self.cc1 = self.Block(pdr_model).connected(self.gnd, self.cc.cc1)
    self.cc2 = self.Block(pdr_model).connected(self.gnd, self.cc.cc2)


@abstract_block
class UsbEsdDiode(TvsDiode):
  def __init__(self) -> None:
    super().__init__()
    self.gnd = self.Port(Ground(), [Common])
    self.usb = self.Port(UsbPassivePort(), [InOut])


class Tpd2e009(UsbEsdDiode, FootprintBlock):
  def contents(self):
    # Note, also compatible: https://www.diodes.com/assets/Datasheets/DT1452-02SO.pdf
    # PESD5V0X1BT,215 (different architecture, but USB listed as application)
    super().contents()
    self.footprint(
      'U', 'Package_TO_SOT_SMD:SOT-23',
      {
        '1': self.usb.dm,
        '2': self.usb.dp,
        '3': self.gnd,
      },
      mfr='Texas Instruments', part='TPD2E009',
      datasheet='https://www.ti.com/lit/ds/symlink/tpd2e009.pdf'
    )


class Esda5v3l(UsbEsdDiode, FootprintBlock, JlcPart):
  def contents(self):
    super().contents()
    self.assign(self.lcsc_part, 'C87911')
    self.assign(self.actual_basic_part, False)
    self.footprint(
      'U', 'Package_TO_SOT_SMD:SOT-23',
      {
        '1': self.usb.dm,
        '2': self.usb.dp,
        '3': self.gnd,
      },
      mfr='STMicroelectronics', part='ESDA5V3L',
      datasheet='https://www.st.com/content/ccc/resource/technical/document/datasheet/eb/9f/a7/ac/7b/b6/46/7f/CD00002057.pdf/files/CD00002057.pdf/jcr:content/translations/en.CD00002057.pdf'
    )<|MERGE_RESOLUTION|>--- conflicted
+++ resolved
@@ -120,7 +120,7 @@
                    "when CC not connected, port restricted to USB 2.0 current")
 
     # TODO there does not seem to be full agreement on what to do with the shield pin, we arbitrarily ground it
-    self.connect(self.gnd, self.conn.shield.as_ground())
+    self.connect(self.gnd, self.conn.shield.adapt_to(Ground()))
 
 
 @abstract_block
@@ -165,26 +165,6 @@
     )
 
 
-<<<<<<< HEAD
-class UsbDeviceCReceptacle(UsbDeviceConnector):
-  """Implementation of a USB device using a Type-C receptacle as a upstream-facing port.
-  Includes pull-down resistors on the CC pins so a Type-C downstream-facing port can supply the default 5v power.
-  High speed pins are left open."""
-  def __init__(self) -> None:
-    super().__init__()
-
-  def contents(self) -> None:
-    # TODO for a UFP we expect a pull-up on the CC lines on the DFP side
-    self.port = self.Block(UsbCReceptacle(cc_pullup_capable=True))
-    self.connect(self.pwr, self.port.pwr)
-    self.connect(self.usb, self.port.usb)
-
-    (self.cc_pull, ), _ = self.chain(self.port.cc, self.Block(UsbCcPulldownResistor()))
-    self.connect(self.gnd, self.port.gnd, self.port.shield.adapt_to(Ground()), self.cc_pull.gnd)
-
-
-=======
->>>>>>> b81094a9
 class UsbCcPulldownResistor(Block):
   """Pull-down resistors on the CC lines for a device to request power from a type-C UFP port,
   without needing a USB PD IC."""
