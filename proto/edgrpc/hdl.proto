/** Defines messages for a service provided in Python that exposes
    HDL-to-edgir elaboration for a compiler in a different process / language.
*/

syntax = "proto3";
package edgrpc.hdl;

import "edgir/schema.proto";
import "edgir/ref.proto";
import "edgir/elem.proto";
import "edgir/lit.proto";


message Refinements {
  message Subclass {
    oneof source {
      edgir.ref.LocalPath path = 1;
      edgir.ref.LibraryPath cls = 2;
    }
    edgir.ref.LibraryPath replacement = 3;
  }
  message Value {
    message ClassParamPath {
      edgir.ref.LibraryPath cls = 1;
      edgir.ref.LocalPath param_path = 2;
    }
    oneof source {
      edgir.ref.LocalPath path = 1;
      ClassParamPath cls_param = 2;
    }
    edgir.lit.ValueLit value = 3;
  }
  repeated Subclass subclasses = 1;
  repeated Value values = 2;
}


message ModuleName {
  string name = 1;
}

message IndexResponse {
  repeated edgir.ref.LibraryPath indexed = 1;
}


message LibraryRequest {
  edgir.ref.LibraryPath element = 2;  // library element asked for
}

message LibraryResponse {
  edgir.schema.Library.NS.Val element = 1;
  Refinements refinements = 3;  // only valid if element is a top-level block
}


message ExprValue {
  edgir.ref.LocalPath path = 1;
  edgir.lit.ValueLit value = 2;
}


message GeneratorRequest {
  edgir.ref.LibraryPath element = 2;  // path of library element containing the generator
  repeated ExprValue values = 4;
}

message GeneratorResponse {
  edgir.elem.HierarchyBlock generated = 1;
}


// Runs a refinement pass - something that takes a full design and solved values and
// generates additional values, eg for refdes assignment
message RefinementRequest {
  edgir.ref.LibraryPath refinement_pass = 1;
  edgir.schema.Design design = 2;
  repeated ExprValue solvedValues = 3;
}

message RefinementResponse {
  repeated ExprValue newValues = 1;
}


// Runs a backend - something that generates fabrication artifacts from a compiled design tree
// eg, generate KiCad netlist, or generate microcontroller firmware pinmap headers
message BackendRequest {
  edgir.ref.LibraryPath backend = 1;
  edgir.schema.Design design = 2;
<<<<<<< HEAD
  repeated ExprValue solvedValues = 3;
=======

  message Value {  // TODO dedup w/ same def in compiler.CompilerResult
    edgir.ref.LocalPath path = 1;
    edgir.lit.ValueLit value = 2;
  }

  repeated Value solvedValues = 3;
  map<string, string> arguments = 4;
>>>>>>> 1599c812
}

message BackendResponse {
  message Result {
    edgir.ref.LocalPath path = 1;  // path of corresponding element in design tree
    oneof result {
      string text = 2;  // for now, only text supported, for KiCad netlisting
    }
  }
  repeated Result results = 1;
}


message ErrorResponse {  // catch all error response
  string error = 1;
  string traceback = 2;
}


message HdlRequest {
  oneof request {
    ModuleName index_module = 1;  // returns an index of IR elements in a Python module
    LibraryRequest get_library_element = 2;  // returns the IR for a library element
    GeneratorRequest elaborate_generator = 3;  // returns the elaborated IR
    RefinementRequest run_refinement = 5;
    BackendRequest run_backend = 4;
  }
}

message HdlResponse {
  oneof response {
    IndexResponse index_module = 1;  // list of contained library elements
    LibraryResponse get_library_element = 2;
    GeneratorResponse elaborate_generator = 3;
    RefinementResponse run_refinement = 5;
    BackendResponse run_backend = 4;

    ErrorResponse error = 99;
  }
}<|MERGE_RESOLUTION|>--- conflicted
+++ resolved
@@ -88,18 +88,9 @@
 message BackendRequest {
   edgir.ref.LibraryPath backend = 1;
   edgir.schema.Design design = 2;
-<<<<<<< HEAD
   repeated ExprValue solvedValues = 3;
-=======
 
-  message Value {  // TODO dedup w/ same def in compiler.CompilerResult
-    edgir.ref.LocalPath path = 1;
-    edgir.lit.ValueLit value = 2;
-  }
-
-  repeated Value solvedValues = 3;
   map<string, string> arguments = 4;
->>>>>>> 1599c812
 }
 
 message BackendResponse {
