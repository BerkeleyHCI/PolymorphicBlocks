from __future__ import annotations

from numbers import Number
from typing import *

import edgir
from .Array import ArrayExpr
from .Binding import InitParamBinding, AllocatedBinding, IsConnectedBinding, NameBinding
from .Blocks import BlockElaborationState
from .ConstraintExpr import ConstraintExpr, BoolExpr, FloatExpr, IntExpr, RangeExpr, StringExpr
from .Core import non_library
from .Exceptions import *
from .HierarchyBlock import Block
from .IdentityDict import IdentityDict
from .Ports import BasePort, Port
from .Range import Range


@non_library
class GeneratorBlock(Block):
  """Part which generates into a subcircuit, given fully resolved parameters.
  Generation happens after a solver run.
  Allows much more power and customization in the elaboration of a subcircuit.
  """
  def __init__(self):
    super().__init__()
    self._generator: Optional[GeneratorBlock.GeneratorRecord] = None

  # Generator dependency data
  #
  class GeneratorRecord(NamedTuple):
    fn: Callable
    req_params: Tuple[ConstraintExpr, ...]  # all required params for generator to fire
    fn_args: Tuple[ConstraintExpr, ...]  # params to unpack for the generator function

  ConstrType1 = TypeVar('ConstrType1', bound=Any)
  ConstrCastable1 = TypeVar('ConstrCastable1', bound=Any)
  ConstrType2 = TypeVar('ConstrType2', bound=Any)
  ConstrCastable2 = TypeVar('ConstrCastable2', bound=Any)
  ConstrType3 = TypeVar('ConstrType3', bound=Any)
  ConstrCastable3 = TypeVar('ConstrCastable3', bound=Any)
  ConstrType4 = TypeVar('ConstrType4', bound=Any)
  ConstrCastable4 = TypeVar('ConstrCastable4', bound=Any)
  ConstrType5 = TypeVar('ConstrType5', bound=Any)
  ConstrCastable5 = TypeVar('ConstrCastable5', bound=Any)
  ConstrType6 = TypeVar('ConstrType6', bound=Any)
  ConstrCastable6 = TypeVar('ConstrCastable6', bound=Any)
  ConstrType7 = TypeVar('ConstrType7', bound=Any)
  ConstrCastable7 = TypeVar('ConstrCastable7', bound=Any)
  ConstrType8 = TypeVar('ConstrType8', bound=Any)
  ConstrCastable8 = TypeVar('ConstrCastable8', bound=Any)
  ConstrType9 = TypeVar('ConstrType9', bound=Any)
  ConstrCastable9 = TypeVar('ConstrCastable9', bound=Any)
  ConstrType10 = TypeVar('ConstrType10', bound=Any)
  ConstrCastable10 = TypeVar('ConstrCastable10', bound=Any)

  # These are super ugly, both in that it's manually enumerating all the possible argument numbers
  # (but there's precedent in how Scala's libraries are written!) and that the generator can't actually take
  # the *Like types (eg, BoolLike - it can only take a BoolExpr), but this is needed to allow the *Like types
  # in constructor argument lists, and avoid piping them through to an explicit parameter.
  # While @init_in_parent remaps the arguments from a *Like type in the input to a *Expr type into the constructor,
  # expressing that function signature remapping isn't quite possible with mypy.
  # So this is the least worst option, a bit more ugliness for the advanced generator functionality rather than
  # for the common case of block definition.
  @overload
  def generator(self, fn: Callable[[], None]) -> None: ...
  @overload
  def generator(self, fn: Callable[[ConstrType1], None],
                req1: Union[ConstrCastable1, ConstraintExpr[ConstrType1, ConstrCastable1]]) -> None: ...
  @overload
  def generator(self, fn: Callable[[ConstrType1, ConstrType2], None],
                req1: Union[ConstrCastable1, ConstraintExpr[ConstrType1, ConstrCastable1]],
                req2: Union[ConstrCastable2, ConstraintExpr[ConstrType2, ConstrCastable2]]) -> None: ...
  @overload
  def generator(self, fn: Callable[[ConstrType1, ConstrType2, ConstrType3], None],
                req1: Union[ConstrCastable1, ConstraintExpr[ConstrType1, ConstrCastable1]],
                req2: Union[ConstrCastable2, ConstraintExpr[ConstrType2, ConstrCastable2]],
                req3: Union[ConstrCastable3, ConstraintExpr[ConstrType3, ConstrCastable3]]) -> None: ...
  @overload
  def generator(self, fn: Callable[[ConstrType1, ConstrType2, ConstrType3, ConstrType4], None],
                req1: Union[ConstrCastable1, ConstraintExpr[ConstrType1, ConstrCastable1]],
                req2: Union[ConstrCastable2, ConstraintExpr[ConstrType2, ConstrCastable2]],
                req3: Union[ConstrCastable3, ConstraintExpr[ConstrType3, ConstrCastable3]],
                req4: Union[ConstrCastable4, ConstraintExpr[ConstrType4, ConstrCastable4]]) -> None: ...
  @overload
  def generator(self, fn: Callable[[ConstrType1, ConstrType2, ConstrType3, ConstrType4,
                                    ConstrType5], None],
                req1: Union[ConstrCastable1, ConstraintExpr[ConstrType1, ConstrCastable1]],
                req2: Union[ConstrCastable2, ConstraintExpr[ConstrType2, ConstrCastable2]],
                req3: Union[ConstrCastable3, ConstraintExpr[ConstrType3, ConstrCastable3]],
                req4: Union[ConstrCastable4, ConstraintExpr[ConstrType4, ConstrCastable4]],
                req5: Union[ConstrCastable5, ConstraintExpr[ConstrType5, ConstrCastable5]]) -> None: ...
  @overload
  def generator(self, fn: Callable[[ConstrType1, ConstrType2, ConstrType3, ConstrType4,
                                    ConstrType5, ConstrType6], None],
                req1: Union[ConstrCastable1, ConstraintExpr[ConstrType1, ConstrCastable1]],
                req2: Union[ConstrCastable2, ConstraintExpr[ConstrType2, ConstrCastable2]],
                req3: Union[ConstrCastable3, ConstraintExpr[ConstrType3, ConstrCastable3]],
                req4: Union[ConstrCastable4, ConstraintExpr[ConstrType4, ConstrCastable4]],
                req5: Union[ConstrCastable5, ConstraintExpr[ConstrType5, ConstrCastable5]],
                req6: Union[ConstrCastable6, ConstraintExpr[ConstrType6, ConstrCastable6]]) -> None: ...
  @overload
  def generator(self, fn: Callable[[ConstrType1, ConstrType2, ConstrType3, ConstrType4,
                                    ConstrType5, ConstrType6, ConstrType7], None],
                req1: Union[ConstrCastable1, ConstraintExpr[ConstrType1, ConstrCastable1]],
                req2: Union[ConstrCastable2, ConstraintExpr[ConstrType2, ConstrCastable2]],
                req3: Union[ConstrCastable3, ConstraintExpr[ConstrType3, ConstrCastable3]],
                req4: Union[ConstrCastable4, ConstraintExpr[ConstrType4, ConstrCastable4]],
                req5: Union[ConstrCastable5, ConstraintExpr[ConstrType5, ConstrCastable5]],
                req6: Union[ConstrCastable6, ConstraintExpr[ConstrType6, ConstrCastable6]],
                req7: Union[ConstrCastable7, ConstraintExpr[ConstrType7, ConstrCastable7]]) -> None: ...
  @overload
  def generator(self, fn: Callable[[ConstrType1, ConstrType2, ConstrType3, ConstrType4,
                                    ConstrType5, ConstrType6, ConstrType7, ConstrType8], None],
                req1: Union[ConstrCastable1, ConstraintExpr[ConstrType1, ConstrCastable1]],
                req2: Union[ConstrCastable2, ConstraintExpr[ConstrType2, ConstrCastable2]],
                req3: Union[ConstrCastable3, ConstraintExpr[ConstrType3, ConstrCastable3]],
                req4: Union[ConstrCastable4, ConstraintExpr[ConstrType4, ConstrCastable4]],
                req5: Union[ConstrCastable5, ConstraintExpr[ConstrType5, ConstrCastable5]],
                req6: Union[ConstrCastable6, ConstraintExpr[ConstrType6, ConstrCastable6]],
                req7: Union[ConstrCastable7, ConstraintExpr[ConstrType7, ConstrCastable7]],
                req8: Union[ConstrCastable8, ConstraintExpr[ConstrType8, ConstrCastable8]]) -> None: ...

  @overload
  def generator(self, fn: Callable[[ConstrType1, ConstrType2, ConstrType3, ConstrType4,
                                    ConstrType5, ConstrType6, ConstrType7, ConstrType8,
                                    ConstrType9], None],
                req1: Union[ConstrCastable1, ConstraintExpr[ConstrType1, ConstrCastable1]],
                req2: Union[ConstrCastable2, ConstraintExpr[ConstrType2, ConstrCastable2]],
                req3: Union[ConstrCastable3, ConstraintExpr[ConstrType3, ConstrCastable3]],
                req4: Union[ConstrCastable4, ConstraintExpr[ConstrType4, ConstrCastable4]],
                req5: Union[ConstrCastable5, ConstraintExpr[ConstrType5, ConstrCastable5]],
                req6: Union[ConstrCastable6, ConstraintExpr[ConstrType6, ConstrCastable6]],
                req7: Union[ConstrCastable7, ConstraintExpr[ConstrType7, ConstrCastable7]],
                req8: Union[ConstrCastable8, ConstraintExpr[ConstrType8, ConstrCastable8]],
                req9: Union[ConstrCastable9, ConstraintExpr[ConstrType9, ConstrCastable9]]) -> None: ...

  @overload
  def generator(self, fn: Callable[[ConstrType1, ConstrType2, ConstrType3, ConstrType4,
                                    ConstrType5, ConstrType6, ConstrType7, ConstrType8,
                                    ConstrType9, ConstrType10], None],
                req1: Union[ConstrCastable1, ConstraintExpr[ConstrType1, ConstrCastable1]],
                req2: Union[ConstrCastable2, ConstraintExpr[ConstrType2, ConstrCastable2]],
                req3: Union[ConstrCastable3, ConstraintExpr[ConstrType3, ConstrCastable3]],
                req4: Union[ConstrCastable4, ConstraintExpr[ConstrType4, ConstrCastable4]],
                req5: Union[ConstrCastable5, ConstraintExpr[ConstrType5, ConstrCastable5]],
                req6: Union[ConstrCastable6, ConstraintExpr[ConstrType6, ConstrCastable6]],
                req7: Union[ConstrCastable7, ConstraintExpr[ConstrType7, ConstrCastable7]],
                req8: Union[ConstrCastable8, ConstraintExpr[ConstrType8, ConstrCastable8]],
                req9: Union[ConstrCastable9, ConstraintExpr[ConstrType9, ConstrCastable9]],
                req10: Union[ConstrCastable10, ConstraintExpr[ConstrType10, ConstrCastable10]]) -> None: ...

  # TODO don't ignore the type and fix so the typer understands the above are subsumed by this
  def generator(self, fn: Callable[..., None], *reqs: ConstraintExpr) -> None:  # type: ignore
    """
    Registers a generator function
    :param fn: function (of self) to invoke, where the parameter list lines up with reqs
    :param reqs: required parameters, the value of which is made available to the generator
    :param req_ports: required ports, which can have their .is_connected() and .link().name() value obtained
    :param targets: list of ports and blocks the generator may connect to, to avoid generating initializers
    """
    assert callable(fn), f"fn {fn} must be a method (callable)"
    assert self._generator is None, f"redefinition of generator, multiple generators not allowed"

    for (i, req_param) in enumerate(reqs):
      assert isinstance(req_param.binding, InitParamBinding) or \
             (isinstance(req_param.binding, (AllocatedBinding, IsConnectedBinding, NameBinding))
              and req_param.binding.src._parent is self), \
        f"generator parameter {i} {req_param} not an __init__ parameter (or missing @init_in_parent)"

    self._generator = GeneratorBlock.GeneratorRecord(fn, reqs, reqs)
<<<<<<< HEAD

  # Generator solved-parameter-access interface
  #
  ConstrType = TypeVar('ConstrType')
  def get(self, param: ConstraintExpr[ConstrType, Any], default: Optional[ConstrType] = None) -> ConstrType:
    if self._elaboration_state != BlockElaborationState.generate:
      raise BlockDefinitionError(self, "can't call get(... outside generate",
                                 "call get(...) inside generate only, and remember to call super().generate()")
    if not isinstance(param, ConstraintExpr):
      raise TypeError(f"param to get(...) must be ConstraintExpr, got {param} of type {type(param)}")
    assert self._param_values is not None

    if param not in self._param_values:  # TODO disambiguate between inaccessible and failed const prop
      if default is not None:
        return default
      else:
        raise NotImplementedError(f"get({self._name_of_child(param)}) did not find a value, either the variable is inaccessible or an internal error")

    value = cast(Any, self._param_values[param])
    if isinstance(param, FloatExpr):
      assert isinstance(value, Number), f"get({self._name_of_child(param)}) expected float, got {value}"
    elif isinstance(param, IntExpr):
      assert isinstance(value, int), f"get({self._name_of_child(param)}) expected int, got {value}"
    elif isinstance(param, RangeExpr):
      assert isinstance(value, Range), f"get({self._name_of_child(param)}) expected range, got {value}"
    elif isinstance(param, BoolExpr):
      assert isinstance(value, bool), f"get({self._name_of_child(param)}) expected bool, got {value}"
    elif isinstance(param, StringExpr):
      assert isinstance(value, str), f"get({self._name_of_child(param)}) expected str, got {value}"
    elif isinstance(param, ArrayExpr):
      assert isinstance(value, list), f"get({self._name_of_child(param)}) expected list, got {value}"
    else:
      raise NotImplementedError(f"get({self._name_of_child(param)}) on unknown type, got {value}")
    return value  # type: ignore
=======
>>>>>>> 54c549c5

  # Generator serialization and parsing
  #
  def _def_to_proto(self) -> edgir.HierarchyBlock:
    if self._elaboration_state != BlockElaborationState.post_generate:  # only write generator on the stub definition
      assert self._generator is not None, f"{self} did not define a generator"

      pb = edgir.HierarchyBlock()
      ref_map = self._get_ref_map(edgir.LocalPath())
      pb.generator.SetInParent()  # even if rest of the fields are empty, make sure to create a record
      for req_param in self._generator.req_params:
        pb.generator.required_params.add().CopyFrom(ref_map[req_param])
      pb = self._populate_def_proto_block_base(pb)
      return pb
    else:
      return super()._def_to_proto()

  def _generated_def_to_proto(self, generate_values: Iterable[Tuple[edgir.LocalPath, edgir.LitTypes]]) -> \
      edgir.HierarchyBlock:
    assert self._generator is not None, f"{self} did not define a generator"
    assert self._elaboration_state == BlockElaborationState.post_init  # TODO dedup w/ elaborated_def_to_proto
    self._elaboration_state = BlockElaborationState.contents

    self.contents()

    self._elaboration_state = BlockElaborationState.generate

    # Translate parameter values to function arguments
    for (name, port) in self._ports.items():
      # TODO cleaner, oddly-stateful, detection of connected_link
      if isinstance(port, Port):
        port.link()  # lazy-initialize connected_link refs so it's ready for params

    def validate_value(param: ConstraintExpr, value: edgir.LitTypes) -> edgir.LitTypes:
      if isinstance(param, FloatExpr):
        assert isinstance(value, Number), f"type mismatch for value for {param}, got {value}"
      elif isinstance(param, IntExpr):
        assert isinstance(value, int), f"type mismatch for value for {param}, got {value}"
      elif isinstance(param, RangeExpr):
        assert isinstance(value, Range), f"type mismatch for value for {param}, got {value}"
      elif isinstance(param, BoolExpr):
        assert isinstance(value, bool), f"type mismatch for value for {param}, got {value}"
      elif isinstance(param, StringExpr):
        assert isinstance(value, str), f"type mismatch for value for {param}, got {value}"
      elif isinstance(param, ArrayExpr):
        assert isinstance(value, list), f"type mismatch for value for {param}, got {value}"
      else:
        raise NotImplementedError(f"unknown type of {param}, got {value}")
      return value

    ref_map = self._get_ref_map(edgir.LocalPath())
    generate_values_map = {path.SerializeToString(): value for (path, value) in generate_values}
    fn_args = [validate_value(arg_param, generate_values_map[ref_map[arg_param].SerializeToString()])
               for arg_param in self._generator.fn_args]

    self._generator.fn(*fn_args)

    self._elaboration_state = BlockElaborationState.post_generate

    return self._def_to_proto()<|MERGE_RESOLUTION|>--- conflicted
+++ resolved
@@ -169,43 +169,6 @@
         f"generator parameter {i} {req_param} not an __init__ parameter (or missing @init_in_parent)"
 
     self._generator = GeneratorBlock.GeneratorRecord(fn, reqs, reqs)
-<<<<<<< HEAD
-
-  # Generator solved-parameter-access interface
-  #
-  ConstrType = TypeVar('ConstrType')
-  def get(self, param: ConstraintExpr[ConstrType, Any], default: Optional[ConstrType] = None) -> ConstrType:
-    if self._elaboration_state != BlockElaborationState.generate:
-      raise BlockDefinitionError(self, "can't call get(... outside generate",
-                                 "call get(...) inside generate only, and remember to call super().generate()")
-    if not isinstance(param, ConstraintExpr):
-      raise TypeError(f"param to get(...) must be ConstraintExpr, got {param} of type {type(param)}")
-    assert self._param_values is not None
-
-    if param not in self._param_values:  # TODO disambiguate between inaccessible and failed const prop
-      if default is not None:
-        return default
-      else:
-        raise NotImplementedError(f"get({self._name_of_child(param)}) did not find a value, either the variable is inaccessible or an internal error")
-
-    value = cast(Any, self._param_values[param])
-    if isinstance(param, FloatExpr):
-      assert isinstance(value, Number), f"get({self._name_of_child(param)}) expected float, got {value}"
-    elif isinstance(param, IntExpr):
-      assert isinstance(value, int), f"get({self._name_of_child(param)}) expected int, got {value}"
-    elif isinstance(param, RangeExpr):
-      assert isinstance(value, Range), f"get({self._name_of_child(param)}) expected range, got {value}"
-    elif isinstance(param, BoolExpr):
-      assert isinstance(value, bool), f"get({self._name_of_child(param)}) expected bool, got {value}"
-    elif isinstance(param, StringExpr):
-      assert isinstance(value, str), f"get({self._name_of_child(param)}) expected str, got {value}"
-    elif isinstance(param, ArrayExpr):
-      assert isinstance(value, list), f"get({self._name_of_child(param)}) expected list, got {value}"
-    else:
-      raise NotImplementedError(f"get({self._name_of_child(param)}) on unknown type, got {value}")
-    return value  # type: ignore
-=======
->>>>>>> 54c549c5
 
   # Generator serialization and parsing
   #
