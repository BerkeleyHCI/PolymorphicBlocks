from types import ModuleType
from typing import Generator, Optional, Set, Dict, Type, cast, List, Any

import builtins
import importlib
import inspect
import traceback
import sys

from . import edgrpc, edgir
from .Core import builder, LibraryElement
from .Blocks import Link
from .HierarchyBlock import Block, GeneratorBlock
from .DesignTop import DesignTop
from .Ports import Port, Bundle


# Index of module(s) recursively, and providing protobuf LibraryPath to class resolution.
class LibraryElementResolver():
  def __init__(self):
    self.seen_modules: Set[ModuleType] = set()
    self.lib_class_map: Dict[str, Type[LibraryElement]] = {}

    # Every time we reload, we need to get a fresh handle to the relevant base classes
    self.LibraryElementType = getattr(importlib.import_module("edg_core"), "LibraryElement")
    self.PortType = getattr(importlib.import_module("edg_core"), "Port")

  def load_module(self, module: ModuleType) -> None:
    """Loads a module and indexes the contained library elements so they can be accesed by LibraryPath.
    Avoids re-loading previously loaded modules with cacheing.
    """
    self._search_module(module)

  def _search_module(self, module: ModuleType) -> None:
    # avoid repeated work and re-indexing modules
    if (module.__name__ in sys.builtin_module_names
        or not hasattr(module, '__file__')  # apparently load six.moves breaks
        or module in self.seen_modules):
      return
    self.seen_modules.add(module)

    for (name, member) in inspect.getmembers(module):
      if inspect.ismodule(member):  # recurse into visible modules
        self._search_module(member)

      if inspect.isclass(member) and issubclass(member, self.LibraryElementType) \
          and (member, 'non_library') not in member._elt_properties:  # process elements
        name = member._static_def_name()
        if name in self.lib_class_map:
          assert self.lib_class_map[name] == member, f"different redefinition of {name} in {module.__name__}"
          continue  # don't need to re-index

        for mro in member.mro():
          self._search_module(importlib.import_module(mro.__module__))

        if issubclass(member, self.PortType):  # TODO for some reason, Links not in __init__ are sometimes not found
          obj = member()  # TODO can these be class definitions?
          if hasattr(obj, 'link_type'):
            self._search_module(importlib.import_module(obj.link_type.__module__))

        self.lib_class_map[name] = member

  def class_from_path(self, path: edgir.LibraryPath) -> Optional[Type[LibraryElement]]:
    """Assuming modules have been loaded, retrieves a LibraryElement class by LibraryPath."""
    dict_key = path.target.name
    return self.lib_class_map.get(dict_key, None)


# Module reloading solution from http://pyunit.sourceforge.net/notes/reloading.html
class RollbackImporter:
  def __init__(self) -> None:
    "Creates an instance and installs as the global importer"
    self.previousModules: Set[ModuleType] = set(sys.modules.copy().values())
    self.realImport = builtins.__import__
    builtins.__import__ = self._import
    self.newModules: List[ModuleType] = []

  def _import(self, name: str, *args, **kwargs) -> ModuleType:
    module = self.realImport(name, *args, **kwargs)
    if module not in self.newModules \
        and module.__name__ not in sys.builtin_module_names \
        and hasattr(module, '__file__') \
        and module.__file__ \
        and module not in self.previousModules \
        and 'Python37-32' not in module.__file__ \
        and 'site-packages' not in module.__file__ \
        and 'edg_core' not in module.__file__:  # don't rollback internals, bad things happen
      self.newModules.append(module)

    return module

  def clear(self) -> None:
    inverse_modules = {module: name for name, module in sys.modules.items()}
    deleted_modules = []
    for module in self.newModules:
      if module in inverse_modules:
        name = inverse_modules[module]
        if name in sys.modules:
          del sys.modules[name]
          deleted_modules.append(module)
    self.newModules = []

class HdlInterface(edgrpc.HdlInterfaceServicer):  # type: ignore
  def __init__(self, *, verbose: bool = False, rollback: Optional[Any] = None):
    self.library = LibraryElementResolver()  # dummy empty resolver
    self.verbose = verbose
    self.rollback = rollback

  def ReloadModule(self, request: edgrpc.ModuleName, context) -> Generator[edgir.LibraryPath, None, None]:
    if self.verbose:
      print(f"ReloadModule({request.name}) -> ", end='', flush=True)

    try:
      # nuke it from orbit, because we really don't know how to do better right now
      self.library = LibraryElementResolver()  # clear old the old resolver
      if self.rollback is not None:
        self.rollback.clear()

      module = importlib.import_module(request.name)
      self.library.load_module(module)
      if self.rollback is not None:
        self.rollback.newModules.append(module)

      if self.verbose:
        print(f"None (indexed {len(self.library.lib_class_map)})", flush=True)
      for indexed in self.library.lib_class_map.keys():
        pb = edgir.LibraryPath()
        pb.target.name = indexed
        yield pb
    except BaseException as e:
      if self.verbose:
        print(f"Error {e}", flush=True)
      return

  @staticmethod
  def _elaborate_class(elt_cls: Type[LibraryElement]) -> edgir.Library.NS.Val:
    obj = elt_cls()
    if isinstance(obj, Block):
<<<<<<< HEAD
      block_proto = builder.elaborate_toplevel(obj, f"in elaborating library block {elt_cls}",
                                               replace_superclass=False)
=======
      block_proto = builder.elaborate_toplevel(obj, f"in elaborating library block {elt_cls}")
>>>>>>> a14bdbf0
      return edgir.Library.NS.Val(hierarchy_block=block_proto)
    elif isinstance(obj, Link):
      link_proto = builder.elaborate_toplevel(obj, f"in elaborating library link {elt_cls}")
      assert isinstance(link_proto, edgir.Link)  # TODO this needs to be cleaned up
      return edgir.Library.NS.Val(link=link_proto)
    elif isinstance(obj, Bundle):  # TODO: note Bundle extends Port, so this must come first
      return edgir.Library.NS.Val(bundle=obj._def_to_proto())
    elif isinstance(obj, Port):
      return edgir.Library.NS.Val(port=cast(edgir.Port, obj._def_to_proto()))
    else:
      raise RuntimeError(f"didn't match type of library element {elt_cls}")

  def GetLibraryElement(self, request: edgrpc.LibraryRequest, context) -> edgrpc.LibraryResponse:
    if self.verbose:
      print(f"GetLibraryElement({request.element.target.name}) -> ", end='', flush=True)

    response = edgrpc.LibraryResponse()
    try:
      cls = self.library.class_from_path(request.element)
      if cls is None:
        response.error = f"No library elt {request.element}"
      else:
        response.element.CopyFrom(self._elaborate_class(cls))
        if issubclass(cls, DesignTop):  # TODO don't create another instance, perhaps refinements should be static?
          cls().refinements().populate_proto(response.refinements)
    except BaseException as e:
      traceback.print_exc()
      print(f"while serving library element request for {request.element.target.name}", flush=True)
      response.error = str(e)

    if self.verbose:
      if response.HasField('error'):
        print(f"Error {response.error}", flush=True)
      elif response.HasField('refinements'):
        print(f"(elt, w/ refinements)", flush=True)
      else:
        print(f"(elt)", flush=True)

    return response

  def ElaborateGenerator(self, request: edgrpc.GeneratorRequest, context) -> edgrpc.GeneratorResponse:
    if self.verbose:
      print(f"ElaborateGenerator({request.element.target.name}) -> ", end='', flush=True)

    response = edgrpc.GeneratorResponse()
    try:
      generator_type = self.library.class_from_path(request.element)
      assert generator_type is not None, f"no generator {request.element}"
      assert issubclass(generator_type, GeneratorBlock)
      generator_obj = generator_type()
      generator_values_raw = [(value.path, edgir.valuelit_to_lit(value.value))
                              for value in request.values]
      generator_values = [(path, value)  # purge None from values to make the typer happy
                          for (path, value) in generator_values_raw
                          if value is not None]
      response.generated.CopyFrom(builder.elaborate_toplevel(
        generator_obj, f"in generate {request.fn} for {request.element}",
        generate_fn_name=request.fn, generate_values=generator_values))
    except BaseException as e:
      if self.verbose:
        traceback.print_exc()
        print(f"while serving generator request for {request.element.target.name}", flush=True)
      response.error = str(e)

    if self.verbose:
      if response.HasField('error'):
        print(f"Error {response.error}", flush=True)
      else:
        print(f"(generated)", flush=True)

    return response<|MERGE_RESOLUTION|>--- conflicted
+++ resolved
@@ -136,12 +136,7 @@
   def _elaborate_class(elt_cls: Type[LibraryElement]) -> edgir.Library.NS.Val:
     obj = elt_cls()
     if isinstance(obj, Block):
-<<<<<<< HEAD
-      block_proto = builder.elaborate_toplevel(obj, f"in elaborating library block {elt_cls}",
-                                               replace_superclass=False)
-=======
       block_proto = builder.elaborate_toplevel(obj, f"in elaborating library block {elt_cls}")
->>>>>>> a14bdbf0
       return edgir.Library.NS.Val(hierarchy_block=block_proto)
     elif isinstance(obj, Link):
       link_proto = builder.elaborate_toplevel(obj, f"in elaborating library link {elt_cls}")
