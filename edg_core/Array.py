from __future__ import annotations

import itertools
from typing import *

import edgir
from .IdentityDict import IdentityDict
from .Core import Refable, non_library
from .ConstraintExpr import NumericOp, BoolOp, EqOp, OrdOp, RangeSetOp, BoolExpr, ConstraintExpr, Binding, \
  UnaryOpBinding, UnarySetOpBinding, BinaryOpBinding, BinarySetOpBinding, \
  FloatExpr, RangeExpr, StringExpr, \
  ParamBinding, IntExpr, NumLikeExpr, RangeLike
from .Binding import LengthBinding, BinaryOpBinding, AllocatedBinding
from .Ports import BaseContainerPort, BasePort, Port
from .Builder import builder


class MapExtractBinding(Binding):
  def __init__(self, container: Vector, elt: ConstraintExpr):
    super().__init__()
    self.container = container
    self.elt = elt

  def get_subexprs(self) -> Iterable[Union[ConstraintExpr, BasePort]]:
    return [self.container]

  def expr_to_proto(self, expr: ConstraintExpr, ref_map: IdentityDict[Refable, edgir.LocalPath]) -> edgir.ValueExpr:
    contained_map = self.container._get_contained_ref_map()
    pb = edgir.ValueExpr()
    pb.map_extract.container.ref.CopyFrom(ref_map[self.container])  # TODO support arbitrary refs
    pb.map_extract.path.CopyFrom(contained_map[self.elt])
    return pb


class SampleElementBinding(Binding):
  def __init__(self):
    super().__init__()

  def get_subexprs(self) -> Iterable[Union[ConstraintExpr, BasePort]]:  # element should be returned by the containing ConstraintExpr
    return []

  def expr_to_proto(self, expr: ConstraintExpr, ref_map: IdentityDict[Refable, edgir.LocalPath]) -> edgir.ValueExpr:
    raise ValueError  # can't be used directly


SelfType = TypeVar('SelfType', bound='ArrayExpr')
ArrayType = TypeVar('ArrayType', bound=ConstraintExpr)
class ArrayExpr(ConstraintExpr[Any, Any], Generic[ArrayType]):
  def __init__(self, elt: ArrayType) -> None:
    super().__init__()
    # TODO: should array_type really be bound?
    self.elt: ArrayType = elt._new_bind(SampleElementBinding())

  def _new_bind(self: SelfType, binding: Binding) -> SelfType:
    # TODO dedup w/ ConstraintExpr, but here the constructor arg is elt
    clone: SelfType = type(self)(self.elt)
    clone.binding = binding
    return clone

  def _bind(self: SelfType, binding: Binding) -> SelfType:
    # TODO dedup w/ ConstraintExpr, but here the constructor arg is elt
    assert not self._is_bound()
    assert builder.get_curr_context() is self.parent, f"can't clone in original context {self.parent} to different new context {builder.get_curr_context()}"
    if not isinstance(binding, ParamBinding):
      assert self.initializer is None, "Only Parameters may have initializers"
    clone: SelfType = type(self)(self.elt)
    clone.binding = binding
    return clone

  @classmethod
  def _to_expr_type(cls, input: ArrayExpr) -> ArrayExpr:
    return input

  def _decl_to_proto(self) -> edgir.ValInit:
    raise ValueError  # currently not possible to declare an array in the frontend

  def _create_unary_set_op(self, op: Union[NumericOp,BoolOp,RangeSetOp]) -> ArrayType:
    return self.elt._new_bind(UnarySetOpBinding(self, op))

  def sum(self) -> ArrayType:
    return self._create_unary_set_op(NumericOp.sum)

  def min(self) -> FloatExpr:
    return FloatExpr()._new_bind(UnarySetOpBinding(self, RangeSetOp.min))

  def max(self) -> FloatExpr:
    return FloatExpr()._new_bind(UnarySetOpBinding(self, RangeSetOp.max))

  def intersection(self) -> ArrayType:
    return self._create_unary_set_op(RangeSetOp.intersection)

  def hull(self) -> ArrayType:
    return self._create_unary_set_op(RangeSetOp.hull)

  def equal_any(self) -> ArrayType:
    return self._create_unary_set_op(RangeSetOp.equal_any)

  # TODO: not sure if ArrayType is being checked properly =(
  def any(self: ArrayExpr[BoolExpr]) -> BoolExpr:
    return BoolExpr()._new_bind(UnarySetOpBinding(self, BoolOp.op_or))

  def all(self: ArrayExpr[BoolExpr]) -> BoolExpr:
    return BoolExpr()._new_bind(UnarySetOpBinding(self, BoolOp.op_and))


class ArrayRangeExpr(ArrayExpr[RangeExpr]):
  def _create_binary_set_op(self,
                        lhs: ConstraintExpr,
                        rhs: ConstraintExpr,
                        op: NumericOp) -> ArrayRangeExpr:
    """Creates a new expression that is the result of a binary operation on inputs, and returns my own type.
    Any operand can be of any type (eg, scalar-array, array-array, array-scalar), and it is up to the caller
    to ensure this makes sense. No type checking happens here."""
    assert lhs._is_bound() and rhs._is_bound()
    return self._new_bind(BinarySetOpBinding(lhs, rhs, op))

  # TODO support pointwise multiply in the future
  def __rtruediv__(self, other: RangeLike) -> ArrayRangeExpr:
    """Broadcast-pointwise invert-and-multiply (division with array as rhs)"""
    return self._create_binary_set_op(
      self._create_unary_set_op(NumericOp.invert), RangeExpr._to_expr_type(other), NumericOp.mul)


@non_library
class BaseVector(BaseContainerPort):
  def _get_elt_sample(self) -> BasePort:
    pass


# A 'fake'/'intermediate'/'view' vector object used as a return in map_extract operations.
VectorType = TypeVar('VectorType', bound='BasePort')
@non_library
class DerivedVector(BaseVector, Generic[VectorType]):
  # TODO: Library types need to be removed from the type hierarchy, because this does not generate into a library elt
  def __init__(self, base: BaseVector, target: VectorType) -> None:
    if not isinstance(base, BaseVector):
      raise TypeError(f"base of DerivedVector(...) must be BaseVector, got {base} of type {type(base)}")
    if not isinstance(target, BasePort):
      raise TypeError(f"target of DerivedVector(...) must be BasePort, got {target} of type {type(target)}")

    super().__init__()

    assert base._is_bound()
    assert target._is_bound()  # TODO check target in base, TODO check is elt sample type
    self.base = base
    self.target = target
    assert base.parent is not None  # to satisfy type checker, though kind of duplicates _is_bound
    self._bind_in_place(base.parent)

  def _type_of(self) -> Hashable:
    return (self.target._type_of(),)

  def _get_elt_sample(self) -> BasePort:
    return self.target

  def _instance_to_proto(self) -> edgir.PortLike:
    raise RuntimeError()  # this doesn't generate into a library element

  def _def_to_proto(self) -> edgir.PortTypes:
    raise RuntimeError()  # this doesn't generate into a library element

  def _get_initializers(self, path_prefix: List[str]) -> List[Tuple[ConstraintExpr, List[str], ConstraintExpr]]:
    raise RuntimeError()  # should never happen


# An 'elastic' array of ports type, with unspecified length at declaration time, and length
# determined by connections in the parent block.
@non_library
class Vector(BaseVector, Generic[VectorType]):
  # TODO: Library types need to be removed from the type hierarchy, because this does not generate into a library elt
  def __init__(self, tpe: VectorType) -> None:
    if not isinstance(tpe, BasePort):
      raise TypeError(f"arg to Vector(...) must be BasePort, got {tpe} of type {type(tpe)}")

    super().__init__()

    assert not tpe._is_bound()
    self._tpe = tpe
    self._elt_sample = tpe._bind(self, ignore_context=True)
    self._elts: Optional[Dict[str, VectorType]] = None  # concrete elements, for boundary ports
    self._elt_next_index = 0
    self._allocates: List[Tuple[Optional[str], VectorType]] = []  # used to track .allocate() for ref_map

    self._length = IntExpr()._bind(LengthBinding(self))
    self._allocated = ArrayExpr(StringExpr())._bind(AllocatedBinding(self))

  def __repr__(self) -> str:
    # TODO dedup w/ Core.__repr__
    # but this can't depend on get_def_name since that crashes
    return "Array[%s]@%02x" % (self._elt_sample, (id(self) // 4) & 0xff)

  def _get_elt_sample(self) -> BasePort:
    return self._elt_sample

  def _get_def_name(self) -> str:
    raise RuntimeError()  # this doesn't generate into a library element

  def _instance_to_proto(self) -> edgir.PortLike:
    pb = edgir.PortLike()
    pb.array.self_class.target.name = self._elt_sample._get_def_name()
    if self._elts is not None:
      array_ports = pb.array.ports.ports
      for name, elt in self._elts.items():
        array_ports[name].CopyFrom(elt._instance_to_proto())
    return pb

  def _def_to_proto(self) -> edgir.PortTypes:
    raise RuntimeError()  # this doesn't generate into a library element

<<<<<<< HEAD
  def _get_ref_map(self, prefix: edgir.LocalPath) -> IdentityDict[Refable, edgir.LocalPath]:
    elts_items = self._elts.items() if self._elts is not None else []

    return super()._get_ref_map(prefix) + IdentityDict(
      [(self._length, edgir.localpath_concat(prefix, edgir.LENGTH)),
       (self._allocated, edgir.localpath_concat(prefix, edgir.ALLOCATED))],
      *[elt._get_ref_map(edgir.localpath_concat(prefix, index)) for (index, elt) in elts_items]) + IdentityDict(
      *[elt._get_ref_map(edgir.localpath_concat(prefix, edgir.Allocate(suggested_name)))
        for (suggested_name, elt) in self._allocates]
    )
=======
  def _get_initializers(self, path_prefix: List[str]) -> List[Tuple[ConstraintExpr, List[str], ConstraintExpr]]:
    raise RuntimeError()  # should never happen
>>>>>>> ca5d7e04

  def _get_contained_ref_map(self) -> IdentityDict[Refable, edgir.LocalPath]:
    return self._elt_sample._get_ref_map(edgir.LocalPath())

  def append_elt(self, tpe: VectorType, suggested_name: Optional[str] = None) -> VectorType:
    """Appends a new element of this array (if this is not to be a dynamically-sized array - including
    when subclassing a base class with a dynamically-sized array) with either the number of elements
    or with specific names of elements.
    Argument is the port model (optionally with initializers) and an optional suggested name.
    Can only be called from the block defining this port (where this is a boundary port),
    and this port must be bound."""
    assert self._is_bound(), "not bound, can't create array elements"
    assert builder.get_enclosing_block() is self._block_parent(), "can only create elts in block parent of array"
    assert type(tpe) is type(self._tpe), f"created elts {type(tpe)} must be same type as array type {type(self._tpe)}"

    if self._elts is None:
      self._elts = {}
    if suggested_name is None:
      suggested_name = str(self._elt_next_index)
      self._elt_next_index += 1
    assert suggested_name not in self._elts, f"duplicate Port Vector element name {suggested_name}"

    self._elts[suggested_name] = tpe._bind(self)
    return self._elts[suggested_name]

  def allocate(self, suggested_name: Optional[str] = None) -> VectorType:
    """Returns a new port of this Vector.
    Can only be called from the block containing the block containing this as a port (used to allocate a
    port of an internal block).
    To create elements where this is the boundary block, use init_elts(...).
    """
    from .HierarchyBlock import Block
    assert self._is_bound(), "not bound, can't allocate array elements"
    block_parent = self._block_parent()
    assert isinstance(block_parent, Block), "can only allocate from ports of a Block"
    assert builder.get_enclosing_block() is block_parent.parent, "can only allocate ports of internal blocks"
    # self._elts is ignored, since that defines the inner-facing behavior, which this is outer-facing behavior
    allocated = self._tpe._bind(self, ignore_context=True)
    self._allocates.append((suggested_name, allocated))
    return allocated

  def allocate_vector(self) -> Vector[VectorType]:
    """Returns a new dynamic-length, array-port slice of this Vector.
    Can only be called from the block containing the block containing this as a port (used to allocate a
    port of an internal block).
    """
    raise NotImplementedError

  def length(self) -> IntExpr:
    return self._length

  def allocated(self) -> ArrayExpr[StringExpr]:
    return self._allocated

  def _type_of(self) -> Hashable:
    return (self._elt_sample._type_of(),)

  ExtractConstraintType = TypeVar('ExtractConstraintType', bound=ConstraintExpr)
  ExtractPortType = TypeVar('ExtractPortType', bound=BasePort)
  @overload
  def map_extract(self, selector: Callable[[VectorType], RangeExpr]) -> ArrayRangeExpr: ...
  @overload
  def map_extract(self, selector: Callable[[VectorType], ExtractConstraintType]) -> ArrayExpr[ExtractConstraintType]: ...
  @overload
  def map_extract(self, selector: Callable[[VectorType], ExtractPortType]) -> DerivedVector[ExtractPortType]: ...

  def map_extract(self, selector: Callable[[VectorType], Union[ConstraintExpr, BasePort]]) -> Union[ArrayExpr, DerivedVector]:
    param = selector(self._elt_sample)
    if isinstance(param, RangeExpr):
      return ArrayRangeExpr(param)._bind(MapExtractBinding(self, param))  # TODO check that returned type is child
    elif isinstance(param, ConstraintExpr):
      return ArrayExpr(param)._bind(MapExtractBinding(self, param))  # TODO check that returned type is child
    elif isinstance(param, BasePort):
      return DerivedVector(self, param)
    else:
      raise TypeError(f"selector to map_extract(...) must return ConstraintExpr or BasePort, got {param} of type {type(param)}")


  def any(self, selector: Callable[[VectorType], BoolExpr]) -> BoolExpr:
    param = selector(self._elt_sample)
    if not isinstance(param, BoolExpr):  # TODO check that returned type is child
      raise TypeError(f"selector to any_true(...) must return BoolExpr, got {param} of type {type(param)}")

    return ArrayExpr(param)._bind(MapExtractBinding(self, param)).any()

  def equal_any(self, selector: Callable[[VectorType], ExtractConstraintType]) -> ExtractConstraintType:
    param = selector(self._elt_sample)
    if not isinstance(param, ConstraintExpr):  # TODO check that returned type is child
      raise TypeError(f"selector to equal_any(...) must return ConstraintExpr, got {param} of type {type(param)}")

    return ArrayExpr(param)._bind(MapExtractBinding(self, param)).equal_any()

  ExtractNumericType = TypeVar('ExtractNumericType', bound=Union[FloatExpr, RangeExpr])
  def sum(self, selector: Callable[[VectorType], ExtractNumericType]) -> ExtractNumericType:
    param = selector(self._elt_sample)
    if not isinstance(param, (FloatExpr, RangeExpr)):  # TODO check that returned type is child
      raise TypeError(f"selector to sum(...) must return Float/RangeExpr, got {param} of type {type(param)}")

    return ArrayExpr(param)._bind(MapExtractBinding(self, param)).sum()  #type:ignore

  def min(self, selector: Callable[[VectorType], FloatExpr]) -> FloatExpr:
    param = selector(self._elt_sample)
    if not isinstance(param, FloatExpr):  # TODO check that returned type is child
      raise TypeError(f"selector to min(...) must return Float, got {param} of type {type(param)}")

    return ArrayExpr(param)._bind(MapExtractBinding(self, param)).min()

  def max(self, selector: Callable[[VectorType], FloatExpr]) -> FloatExpr:
    param = selector(self._elt_sample)
    if not isinstance(param, FloatExpr):  # TODO check that returned type is child
      raise TypeError(f"selector to max(...) must return Float, got {param} of type {type(param)}")

    return ArrayExpr(param)._bind(MapExtractBinding(self, param)).max()

  def intersection(self, selector: Callable[[VectorType], RangeExpr]) -> RangeExpr:
    param = selector(self._elt_sample)
    if not isinstance(param, RangeExpr):  # TODO check that returned type is child
      raise TypeError(f"selector to intersection(...) must return RangeExpr, got {param} of type {type(param)}")

    return ArrayExpr(param)._bind(MapExtractBinding(self, param)).intersection()

  def hull(self, selector: Callable[[VectorType], RangeExpr]) -> RangeExpr:
    param = selector(self._elt_sample)
    if not isinstance(param, RangeExpr):  # TODO check that returned type is child
      raise TypeError(f"selector to hull(...) must return RangeExpr, got {param} of type {type(param)}")

    return ArrayExpr(param)._bind(MapExtractBinding(self, param)).hull()<|MERGE_RESOLUTION|>--- conflicted
+++ resolved
@@ -207,7 +207,6 @@
   def _def_to_proto(self) -> edgir.PortTypes:
     raise RuntimeError()  # this doesn't generate into a library element
 
-<<<<<<< HEAD
   def _get_ref_map(self, prefix: edgir.LocalPath) -> IdentityDict[Refable, edgir.LocalPath]:
     elts_items = self._elts.items() if self._elts is not None else []
 
@@ -218,10 +217,13 @@
       *[elt._get_ref_map(edgir.localpath_concat(prefix, edgir.Allocate(suggested_name)))
         for (suggested_name, elt) in self._allocates]
     )
-=======
+
   def _get_initializers(self, path_prefix: List[str]) -> List[Tuple[ConstraintExpr, List[str], ConstraintExpr]]:
-    raise RuntimeError()  # should never happen
->>>>>>> ca5d7e04
+    if self._elts is not None:
+      return list(itertools.chain(*[
+        elt._get_initializers(path_prefix + [name]) for (name, elt) in self._elts.items()]))
+    else:
+      return []
 
   def _get_contained_ref_map(self) -> IdentityDict[Refable, edgir.LocalPath]:
     return self._elt_sample._get_ref_map(edgir.LocalPath())
