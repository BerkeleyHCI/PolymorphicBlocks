--- conflicted
+++ resolved
@@ -435,20 +435,15 @@
     assert port_parent._parent is self, "can only export ports of contained block"
     assert port._is_bound(), "can only export bound type"
 
-<<<<<<< HEAD
     if isinstance(port, BaseVector):  # TODO can the vector and non-vector paths be unified?
       assert isinstance(port, Vector)
-      new_port: BasePort = self.Port(Vector(port._tpe),
+      new_port: BasePort = self.Port(Vector(port._tpe.empty()),
                                      tags, optional=optional)
     elif isinstance(port, Port):
-      new_port = self.Port(type(port)(),  # TODO is dropping args safe in all cases?
+      new_port = self.Port(type(port).empty(),  # TODO is dropping args safe in all cases?
                            tags, optional=optional)
     else:
       raise NotImplementedError(f"unknown exported port type {port}")
-=======
-    new_port = self.Port(type(port).empty(),  # TODO is dropping args safe in all cases?
-                         tags, optional=optional)
->>>>>>> ca5d7e04
 
     self.connect(new_port, port)
     return new_port  # type: ignore
