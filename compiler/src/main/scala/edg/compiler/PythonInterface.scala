--- conflicted
+++ resolved
@@ -220,7 +220,6 @@
   def onRunBackendComplete(backend: ref.LibraryPath,
                            result: Errorable[Map[DesignPath, String]]): Unit = {}
 
-<<<<<<< HEAD
   def runRefinementPass(refinementPass: ref.LibraryPath, design: schema.Design,
                         solvedValues: Map[IndirectDesignPath, ExprValue]): Errorable[Map[DesignPath, ExprValue]] = {
     onRunRefinementPass(refinementPass)
@@ -250,24 +249,16 @@
     result
   }
 
-  def runBackend(backend: ref.LibraryPath, design: schema.Design, solvedValues: Map[IndirectDesignPath, ExprValue]):
-=======
   def runBackend(backend: ref.LibraryPath, design: schema.Design, solvedValues: Map[IndirectDesignPath, ExprValue], arguments: Map[String, String]):
->>>>>>> 1599c812
       Errorable[Map[DesignPath, String]] = {
     onRunBackend(backend)
 
     val request = edgrpc.BackendRequest(
       backend=Some(backend), design=Some(design),
       solvedValues=solvedValues.map { case (path, value) =>
-<<<<<<< HEAD
         edgrpc.ExprValue(path=Some(path.toLocalPath), value=Some(value.toLit))
-      }.toSeq
-=======
-        edgrpc.BackendRequest.Value(path=Some(path.toLocalPath), value=Some(value.toLit))
       }.toSeq,
       arguments = arguments
->>>>>>> 1599c812
     )
     val (reply, reqTime) = timeExec {
       process.write(edgrpc.HdlRequest(
